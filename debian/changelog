<<<<<<< HEAD
notmuch (0.38-2~bpo12+1) bookworm-backports; urgency=medium

  * Rebuild for bookworm-backports.

 -- David Bremner <bremner@debian.org>  Tue, 19 Sep 2023 07:39:53 -0300
=======
notmuch (0.38.1-1) unstable; urgency=medium

  * New upstream bugfix release

 -- David Bremner <bremner@debian.org>  Thu, 26 Oct 2023 19:58:42 -0300

notmuch (0.38.1~rc1-1) experimental; urgency=medium

  * New upstream release candidate

 -- David Bremner <bremner@debian.org>  Thu, 12 Oct 2023 19:53:10 -0300

notmuch (0.38.1~pre0-1) experimental; urgency=medium

  * New upstream release candidate

 -- David Bremner <bremner@debian.org>  Sun, 01 Oct 2023 08:14:17 -0300
>>>>>>> 356ad392

notmuch (0.38-2) unstable; urgency=medium

  * Restrict autopkgtests to amd64 and aarch64. There are failures in
    remaining architectures, but the same tests pass at build time, so any
    bugs are probably related to either the autopkgtest environment, or
    the (new) upstream test runner for installed notmuch.

 -- David Bremner <bremner@debian.org>  Wed, 13 Sep 2023 19:55:00 -0300

notmuch (0.38-1) unstable; urgency=medium

  * New upstream release
  * Bug fix: "FTBFS: 6 tests failed.", thanks to Aurelien Jarno (Closes:
    #1051111).
  * Run most of upstream test suite as autopkgtests

 -- David Bremner <bremner@debian.org>  Tue, 12 Sep 2023 08:33:24 -0300

notmuch (0.38~rc2-1) experimental; urgency=medium

  * New upstream release candidate

 -- David Bremner <bremner@debian.org>  Sun, 03 Sep 2023 09:10:24 -0300

notmuch (0.38~rc1-1) experimental; urgency=medium

  * New upstream release candidate
  * Hopefully reduce/eliminate intermittent failures of T460 by
    controlling Emacs native compilation.
  * Disable T810-tsan on ppc64el

 -- David Bremner <bremner@debian.org>  Sat, 26 Aug 2023 08:31:21 -0300

notmuch (0.38~rc0-1) experimental; urgency=medium

  * New upstream release candidate

 -- David Bremner <bremner@debian.org>  Thu, 24 Aug 2023 10:56:06 -0300

notmuch (0.37-1) unstable; urgency=medium

  * New upstream release.
  * Build-depend on emacs-el to work around #1017698

 -- David Bremner <bremner@debian.org>  Wed, 24 Aug 2022 09:12:19 -0700

notmuch (0.37~rc0-3) experimental; urgency=medium

  * Another no-change re-upload with binaries.

 -- David Bremner <bremner@debian.org>  Sun, 14 Aug 2022 11:49:21 -0300

notmuch (0.37~rc0-2) experimental; urgency=medium

  * Binary upload for NEW (notmuch-git is a new binary package)

 -- David Bremner <bremner@debian.org>  Sun, 14 Aug 2022 10:55:24 -0300

notmuch (0.37~rc0-1) experimental; urgency=medium

  * New upstream release candidate

 -- David Bremner <bremner@debian.org>  Sun, 14 Aug 2022 07:28:22 -0300

notmuch (0.36-1) unstable; urgency=medium

  * New upstream release

 -- David Bremner <bremner@debian.org>  Mon, 25 Apr 2022 08:47:41 -0300

notmuch (0.36~rc1-1) experimental; urgency=medium

  * New upstream release candidate
  * Fix for build in environments where libsexp is not available
    (i.e. outside Debian).

 -- David Bremner <bremner@debian.org>  Sat, 16 Apr 2022 08:37:12 -0300

notmuch (0.36~rc0-1) experimental; urgency=medium

  * New upstream release candidate
  * Re-enable test smime.4, allegedly fixed upstream.

 -- David Bremner <bremner@debian.org>  Fri, 15 Apr 2022 08:45:10 -0300

notmuch (0.35-2) unstable; urgency=medium

  * Disable test smime.4, which is broken by gmime 3.2.9 thanks to Lucas
    Nussbaum for the report (Closes: #1008462).

 -- David Bremner <bremner@debian.org>  Mon, 28 Mar 2022 11:45:11 -0600

notmuch (0.35-1) unstable; urgency=medium

  * New upstream release

 -- David Bremner <bremner@debian.org>  Sun, 06 Feb 2022 12:15:19 -0400

notmuch (0.35~rc0-2) experimental; urgency=medium

  * Reupload with binaries

 -- David Bremner <bremner@debian.org>  Sat, 29 Jan 2022 21:53:29 -0400

notmuch (0.35~rc0-1) experimental; urgency=medium

  * New upstream release candidate

 -- David Bremner <bremner@debian.org>  Sat, 29 Jan 2022 18:14:57 -0400

notmuch (0.34.3-1) unstable; urgency=medium

  * New upstream bugfix release, with several fixes for the notmuch2
    python module.

 -- David Bremner <bremner@debian.org>  Sun, 09 Jan 2022 15:30:38 -0400

notmuch (0.34.2-1) unstable; urgency=medium

  * New upstream bugfix with release, with fixes database location in
    library and notmuch2 python module.
  * Build only against the default version of python, to avoid including
    multiple .abi3.so files in python3-notmuch2

 -- David Bremner <bremner@debian.org>  Fri, 10 Dec 2021 09:35:43 -0400

notmuch (0.34.1-1) unstable; urgency=medium

  * New upstream bugfix release. Fixes a memory deallocation error in
    libnotmuch.

 -- David Bremner <bremner@debian.org>  Wed, 03 Nov 2021 10:20:33 -0300

notmuch (0.34-1) unstable; urgency=medium

  * New upstream release
  * Adds s-expression based query parser (man notmuch-sexp-queries).
  * Bug fix: "notmuch breaks on directory removal", thanks to Joerg
    Jaspert (Closes: #922536).
  * Respect notmuch-show-text/html-blocked-images for renderer w3m
    (Closes: #934082).
  * Bug fix: "add an option to change the database path", thanks to
    Michael Gold (Closes: #887041) (actually fixed in 0.32)

 -- David Bremner <bremner@debian.org>  Wed, 20 Oct 2021 11:15:23 -0300

notmuch (0.34~rc0-1) experimental; urgency=medium

  * New upstream release candidate

 -- David Bremner <bremner@debian.org>  Fri, 15 Oct 2021 08:50:57 -0300

notmuch (0.33.2-1) unstable; urgency=medium

  * Upstream fix for flaky/hanging tests in T355-smime

 -- David Bremner <bremner@debian.org>  Thu, 30 Sep 2021 08:27:10 -0300

notmuch (0.33.1-1) unstable; urgency=medium

  * Upstream fix for flaky tests in T590-libconfig

 -- David Bremner <bremner@debian.org>  Fri, 10 Sep 2021 08:28:48 -0300

notmuch (0.33-2) unstable; urgency=medium

  * Disable two flaky tests in T590-libconfig.

 -- David Bremner <bremner@debian.org>  Sat, 04 Sep 2021 11:29:44 -0700

notmuch (0.33-1) unstable; urgency=medium

  * New upstream release
  * See /usr/share/doc/notmuch/NEWS.gz for user visible changes.

 -- David Bremner <bremner@debian.org>  Fri, 03 Sep 2021 12:24:41 -0700

notmuch (0.33~rc0-1) experimental; urgency=medium

  * New upstream release candidate

 -- David Bremner <bremner@debian.org>  Thu, 26 Aug 2021 08:27:42 -0700

notmuch (0.32.3-1) unstable; urgency=medium

  * new upstream bugfix release
  * fixes for a few configuration related bugs introduced in 0.32
  * bump libnotmuch minor version to match documentation.

 -- David Bremner <bremner@debian.org>  Tue, 17 Aug 2021 17:16:09 -0700

notmuch (0.32.2-1) experimental; urgency=medium

  * New upstream bugfix release
  * Fix for memory leak in "notmuch new" introduced in 0.32
  * Fix for bug from 2017 that can add duplicate thread-ids to messages.

 -- David Bremner <bremner@debian.org>  Sat, 26 Jun 2021 22:33:56 -0300

notmuch (0.32.1-1) experimental; urgency=medium

  * New upstream bugfix release
  * Configuration bug fixes (see /usr/share/doc/notmuch/NEWS.gz)
  * Bug fix for {pre,after}-tag hooks in emacs, related to lexical scope
    transition.

 -- David Bremner <bremner@debian.org>  Sat, 15 May 2021 09:01:27 -0300

notmuch (0.32-1) experimental; urgency=medium

  * New upstream release
  * Speedup for handling deleted message files
  * New configuration features (see /usr/share/doc/notmuch/NEWS.gz) 
  * Emacs interface codebase cleanup

 -- David Bremner <bremner@debian.org>  Sun, 02 May 2021 07:05:15 -0300

notmuch (0.32~rc2-1) experimental; urgency=medium

  * New upstream release candidate

 -- David Bremner <bremner@debian.org>  Wed, 28 Apr 2021 07:05:22 -0300

notmuch (0.32~rc1-1) experimental; urgency=medium

  * New upstream release candidate

 -- David Bremner <bremner@debian.org>  Sat, 24 Apr 2021 12:46:10 -0300

notmuch (0.31.4-2) unstable; urgency=medium

  * Cherry pick upstream commit 3f4de98e7c8, which fixes a bug where
    duplicate message-ids can cause multiple thread-ids for some message
    documents.
  * Add build-dependency on xapian-tools, for new test

 -- David Bremner <bremner@debian.org>  Mon, 28 Jun 2021 22:48:02 -0300

notmuch (0.31.4-1) unstable; urgency=medium

  * New upstream bugfix release
    - Fix include bug triggered by glib 2.67
    - Fix race condition in T568-lib-thread

 -- David Bremner <bremner@debian.org>  Thu, 18 Feb 2021 07:23:00 -0400

notmuch (0.31.3-2) unstable; urgency=medium

  * Don't install gdb on hppa (skip gdb based tests)

 -- David Bremner <bremner@debian.org>  Sat, 26 Dec 2020 15:14:07 -0400

notmuch (0.31.3-1) unstable; urgency=medium

  * New upstream bugfix release
  * Second fix for T360, fix regression on ppc64el
  * Fix for exclude tags in notmuch2 python bindings
  * Fix for memory error in notmuch_database_get_config_list

 -- David Bremner <bremner@debian.org>  Fri, 25 Dec 2020 11:48:37 -0400

notmuch (0.31.2-5) unstable; urgency=medium

  * Use readelf instead of nm in T360, hopefully build in ppc64

 -- David Bremner <bremner@debian.org>  Sun, 13 Dec 2020 08:24:23 -0400

notmuch (0.31.2-4) unstable; urgency=medium

  * Move prerequisite to file targets from phony ones. Thanks to
    Lucas Nussbaum for the report. (Closes: #976934).

 -- David Bremner <bremner@debian.org>  Thu, 10 Dec 2020 21:02:20 -0400

notmuch (0.31.2-3) unstable; urgency=medium

  * Switch to debhelper compat level 13

 -- David Bremner <bremner@debian.org>  Mon, 09 Nov 2020 13:59:47 -0400

notmuch (0.31.2-2) unstable; urgency=medium

  * Run tests in verbose mode

 -- David Bremner <bremner@debian.org>  Mon, 09 Nov 2020 08:45:38 -0400

notmuch (0.31.2-1) unstable; urgency=medium

  * Delete stray "version" file in upstream source

 -- David Bremner <bremner@debian.org>  Sun, 08 Nov 2020 11:32:45 -0400

notmuch (0.31.1-1) unstable; urgency=medium

  * New upstream bugfix release.
    - Portability / C++20 fixes
    - Fix initialization bug in library config handling.

 -- David Bremner <bremner@debian.org>  Sun, 08 Nov 2020 07:48:22 -0400

notmuch (0.31-1) unstable; urgency=medium

  * New upstream release
  * Compatibility fixes for Emacs 27.1

 -- David Bremner <bremner@debian.org>  Sat, 05 Sep 2020 21:47:42 -0300

notmuch (0.31~rc2-1) experimental; urgency=medium

  * New upstream release candidate
  * Bug fix: "suggest elpa-mailscripts", thanks to Sean Whitton (Closes:
    #944269).
  * Bug fix: "suggest mailscripts", thanks to Sean Whitton (Closes:
    #944270).
  * Bug fix: "please drop transitional package notmuch-emacs from
    src:notmuch", thanks to Holger Levsen (Closes: #940738).

 -- David Bremner <bremner@debian.org>  Tue, 25 Aug 2020 07:51:33 -0300

notmuch (0.31~rc1-1) experimental; urgency=medium

  * Fix buggy test in T562-lib-database
  * Clean up generated file in source package.

 -- David Bremner <bremner@debian.org>  Mon, 17 Aug 2020 21:05:46 -0300

notmuch (0.31~rc0-1) experimental; urgency=medium

  * New upstream release candidate.
  * Update notmuch-emacs for compatibility with GNU Emacs 27.1.

 -- David Bremner <bremner@debian.org>  Sun, 16 Aug 2020 11:08:14 -0300

notmuch (0.30-1) unstable; urgency=medium

  * New upstream release
  * Improvements to S/MIME handling
  * Repairs to some mangled MIME messages
  * New python bindings (notmuch2) compatible with current python 3

 -- David Bremner <bremner@debian.org>  Fri, 10 Jul 2020 22:24:14 -0300

notmuch (0.30~rc3-1) experimental; urgency=medium

  * New upstream release candidate
  * Mark two tests broken on legacy (32 bit time_t) architectures.
  * Drop -std=c99

 -- David Bremner <bremner@debian.org>  Fri, 03 Jul 2020 06:48:51 -0300

notmuch (0.30~rc2-1) experimental; urgency=medium

  * New upstream release candidate.
  * Upstream fixes for new python bindings (python3-notmuch2).
  * Update debian/copyright (one new author).

 -- David Bremner <bremner@debian.org>  Tue, 16 Jun 2020 08:32:16 -0300

notmuch (0.30~rc1-1) experimental; urgency=medium

  * New upstream release candidate
  * Update debian/changelog (new copyright holders)

 -- David Bremner <bremner@debian.org>  Sat, 06 Jun 2020 08:06:56 -0300

notmuch (0.30~rc0-2) experimental; urgency=medium

  * New upstream release candidate

 -- David Bremner <bremner@debian.org>  Mon, 01 Jun 2020 21:01:27 -0300

notmuch (0.29.3-1) unstable; urgency=medium

  * New upstream bugfix release.
    - fix use-after-free bug in libnotmuch
    - fix double close of file in "notmuch dump"

 -- David Bremner <bremner@debian.org>  Wed, 27 Nov 2019 08:19:57 -0400

notmuch (0.29.2-2) experimental; urgency=medium

  * Drop python-notmuch binary package.
  * Drop python2 build-dependency (Closes: #937161).
  * Convert to pybuild for python bindings

 -- David Bremner <bremner@debian.org>  Sat, 02 Nov 2019 18:21:06 -0300

notmuch (0.29.2-1) unstable; urgency=medium

  * New upstream bug fix release: fix file descriptor leak with gzipped
    files. Thanks to James Troup for reporting and the fix.

 -- David Bremner <bremner@debian.org>  Sat, 19 Oct 2019 07:23:21 -0300

notmuch (0.29.1-2) unstable; urgency=medium

  * Re-upload to unstable

 -- David Bremner <bremner@debian.org>  Sun, 21 Jul 2019 11:43:40 -0300

notmuch (0.29.1-1) experimental; urgency=medium

  * New upstream bug fix release
    - fix for building and installing without emacs, does not occur
      in Debian builds.

 -- David Bremner <bremner@debian.org>  Tue, 11 Jun 2019 20:16:03 -0300

notmuch (0.29-2) experimental; urgency=medium

  * New upstream feature release. See /usr/share/doc/notmuch/NEWS.gz for
    details.
  * Bug fix: "notmuch-hello screen should show notmuch logo", thanks to
    Tim Retout (Closes: #918928).
  * Bug fix: "Can't deal with compressed maildir files", thanks to
    Joerg Jaspert (Closes: #688609).
  * Bug fix: "Please ship notmuch-emacs-mua.desktop", thanks to Tim Retout
    (Closes: #918975).

 -- David Bremner <bremner@debian.org>  Thu, 06 Jun 2019 21:35:12 -0300

notmuch (0.29~rc1-1) experimental; urgency=medium

  * New upstream release candidate, with fix for parallel sphinx-build
    invocation

 -- David Bremner <bremner@debian.org>  Mon, 03 Jun 2019 08:09:38 -0300

notmuch (0.29~rc0-1) experimental; urgency=medium

  * New upstream release candidate.

 -- David Bremner <bremner@debian.org>  Fri, 31 May 2019 08:22:21 -0300

notmuch (0.28.4-1) unstable; urgency=medium

  * New upstream bugfix release
  * Fix for bug in 'notmuch show --raw' that causes spurious errors to be
    reported when the mail file is a multiple of the libc buffer size
    (e.g. 4096 bytes).

 -- David Bremner <bremner@debian.org>  Sun, 05 May 2019 08:08:56 -0300

notmuch (0.28.3-1) unstable; urgency=medium

  * New upstream bugfix release.
  * Fix for bug in message property search
  * Fix for race condition leading to (very) occasional build failures
    when building the documentation.

 -- David Bremner <bremner@debian.org>  Tue, 05 Mar 2019 15:39:09 -0400

notmuch (0.28.2-1) unstable; urgency=medium

  * [notmuch-emacs] Invoke gpg from with --batch and --no-tty

 -- David Bremner <bremner@debian.org>  Sun, 17 Feb 2019 07:30:33 -0400

notmuch (0.28.1-1) unstable; urgency=medium

  * New upstream bug fix release
  * Bug fix: "muttprint/evince fails to show "print", thanks to
    Joerg Jaspert (Closes: #920856).

 -- David Bremner <bremner@debian.org>  Fri, 01 Feb 2019 08:05:05 -0400

notmuch (0.28-2) unstable; urgency=medium

  * Override location of bash, because /usr/bin/bash might exist
    thanks to usrmerge.

 -- David Bremner <bremner@debian.org>  Fri, 12 Oct 2018 20:54:00 -0300

notmuch (0.28-1) unstable; urgency=medium

  * New upstream releases.
  * Includes threading fixes, support for relative database paths, and
    rewritten zsh completion.

 -- David Bremner <bremner@debian.org>  Fri, 12 Oct 2018 20:17:27 -0300

notmuch (0.28~rc0-1) experimental; urgency=medium

  * New upstream release candidate.

 -- David Bremner <bremner@debian.org>  Wed, 03 Oct 2018 20:36:57 -0300

notmuch (0.27-3) unstable; urgency=medium

  * Update Vcs-Git to use https and specify correct branch
  * Update Build-depends for unversioned emacs packages.

 -- David Bremner <bremner@debian.org>  Sat, 08 Sep 2018 18:20:10 -0300

notmuch (0.27-2) unstable; urgency=medium

  * Add texinfo as a build-dep, build info version of documentation.

 -- David Bremner <bremner@debian.org>  Thu, 28 Jun 2018 21:01:29 -0300

notmuch (0.27-1) unstable; urgency=medium

  * New upstream feature release
    - thread subqueries (match terms in different messages of same thread)
    - notmuch new --full-scan (ignore mtimes)
    - notmuch show --decrypt=stash (decrypt and stash on first read)

 -- David Bremner <bremner@debian.org>  Tue, 12 Jun 2018 22:39:33 -0300

notmuch (0.27~rc1-1) experimental; urgency=medium

  * New upstream release candidate

 -- David Bremner <bremner@debian.org>  Thu, 31 May 2018 08:19:00 -0300

notmuch (0.27~rc0-1) experimental; urgency=medium

  * New upstream release candidate

 -- David Bremner <bremner@debian.org>  Sat, 26 May 2018 09:12:37 -0700

notmuch (0.26.2-2) unstable; urgency=medium

  * Mark gdb and dtach as <!nocheck>, meaning they are only needed for
    the test suite.
  * Re-enable gdb based tests on s390x, ppc64el, armel, mipsel, they
    pass on porterbox. Leave disabled on mipsel64 (gdb tests still
    failing), and mips (many tests fail on porterbox).

 -- David Bremner <bremner@debian.org>  Sun, 06 May 2018 08:36:52 -0300

notmuch (0.26.2-1) unstable; urgency=medium

  * Upstream bugfix release
    - Break reference loops when indexing, fixes INTERNAL_ERROR in "notmuch show"
    - Don't call get_mset(0,0,X), fixes crash on some gcc8 using distros

 -- David Bremner <bremner@debian.org>  Sat, 28 Apr 2018 08:10:24 -0300

notmuch (0.26.1-1) unstable; urgency=medium

  * Bump LIBRARY_MINOR_VERSION to 1, for new functions in 0.26

 -- David Bremner <bremner@debian.org>  Mon, 02 Apr 2018 08:08:01 -0300

notmuch (0.26-1) unstable; urgency=medium

  [ Daniel Kahn Gillmor ]
  * build against python3-sphinx instead of python-sphinx
  * d/changelog: strip trailing whitespace
  * move to debhelper 10
  * Standards-Version: bump to 4.1.3 (drop priority: extra
    from transitional packages)

  [ David Bremner ]
  * New upstream release (see /usr/share/doc/notmuch/NEWS.gz)
    - new command 'notmuch reindex'
    - optional indexing of encrypted emails.
    - indexing of files with duplicate message-id
  * update symbols

 -- David Bremner <bremner@debian.org>  Tue, 09 Jan 2018 07:13:21 -0400

notmuch (0.26~rc2-1) experimental; urgency=medium

  * Third upstream release candidate

 -- David Bremner <bremner@debian.org>  Tue, 09 Jan 2018 07:13:11 -0400

notmuch (0.26~rc1-1) experimental; urgency=medium

  * Second upstream release candidate

 -- David Bremner <bremner@debian.org>  Mon, 01 Jan 2018 21:17:39 -0400

notmuch (0.26~rc0-1) experimental; urgency=medium

  * Upstream release candidate

 -- David Bremner <bremner@debian.org>  Thu, 28 Dec 2017 10:21:08 -0400

notmuch (0.25.3-1) unstable; urgency=medium

  * Upstream bugfix release. Fix for OpenPGP UID validity reporting,
    and build failure with GMime 3.0.3+.
  * Bug fix: "notmuch FTBFS on Alpha due to broken gdb", thanks to
    Michael Cree (Closes: #881028).

 -- David Bremner <bremner@debian.org>  Fri, 08 Dec 2017 21:08:00 -0400

notmuch (0.25.2-1) unstable; urgency=medium

  * New upstream bugfix release: fix for segfault when compiled
    against gmime-2.6

 -- David Bremner <bremner@debian.org>  Sun, 05 Nov 2017 20:05:49 -0400

notmuch (0.25.1-1) unstable; urgency=medium

  * new upstream bugfix release: mitigation for emacs bug 28350
  * remove obsolete lintian override
  * reformat debian/NEWS

 -- David Bremner <bremner@debian.org>  Mon, 11 Sep 2017 22:20:48 -0300

notmuch (0.25-6) unstable; urgency=medium

  * Bug fix: "deletes shipped file on reinstall:
    /etc/emacs/site-start.d/50notmuch.el", thanks to Andreas Beckmann
    (Closes: #872197).

 -- David Bremner <bremner@debian.org>  Tue, 15 Aug 2017 07:52:21 -0300

notmuch (0.25-5) unstable; urgency=medium

  * Bug fix: "dependency on elpa-emacs doesn't seem right", thanks
    to Jiri Palecek (Closes: #871642).

 -- David Bremner <bremner@debian.org>  Thu, 10 Aug 2017 06:42:50 -0400

notmuch (0.25-4) unstable; urgency=medium

  * Recommend elpa-emacs instead emacs-notmuch

 -- David Bremner <bremner@debian.org>  Fri, 04 Aug 2017 18:11:35 -0400

notmuch (0.25-3) unstable; urgency=medium

  * Remove old startup file /etc/emacs/site-start.d/50notmuch.el

 -- David Bremner <bremner@debian.org>  Thu, 03 Aug 2017 09:26:00 -0400

notmuch (0.25-2) unstable; urgency=medium

  * Drop build-dep on libgmime-2.4-dev, long unsupported upstream
  * Bug fix: "please transition to gmime 3.0", thanks to Daniel Kahn
    Gillmor (Closes: #867353).

 -- David Bremner <bremner@debian.org>  Wed, 26 Jul 2017 10:59:14 -0400

notmuch (0.25-1) unstable; urgency=medium

  * New upstream release
    - regexp search for mid, paths, tags
    - drop inline images when indexing html

 -- David Bremner <bremner@debian.org>  Tue, 25 Jul 2017 08:28:20 -0300

notmuch (0.25~rc1-2) unstable; urgency=low

  * upload to unstable

 -- David Bremner <bremner@debian.org>  Tue, 18 Jul 2017 19:47:45 -0300

notmuch (0.25~rc1-1) experimental; urgency=medium

  * Bump standards version to 4.0.0 (no changes needed)
  * New upstream release candidate

 -- David Bremner <bremner@debian.org>  Tue, 18 Jul 2017 07:04:14 -0300

notmuch (0.25~rc0-2) experimental; urgency=medium

  * Fix compilation on 32 bit architectures (time_t vs. gint64)

 -- David Bremner <bremner@debian.org>  Mon, 17 Jul 2017 08:49:32 -0300

notmuch (0.25~rc0-1) experimental; urgency=medium

  * New upstream release candidate
  * Drop notmuch-dbg, use notmuch-dbgsym if debug symbols are needed.
  * [lib] Bump SONAME to libnotmuch.so.5
  * Bug fix: "doesn't check gpg/pgp signatures by default", thanks
    to Vagrant Cascadian (Closes: #755544).
  * Bug fix: "allow separation of command-line options and their
    values: --option foo", thanks to Paul Wise (Closes: #825886).

 -- David Bremner <bremner@debian.org>  Sun, 16 Jul 2017 08:48:59 -0300

notmuch (0.24.2-2) unstable; urgency=medium

  * rebuild for unstable

 -- David Bremner <bremner@debian.org>  Sun, 02 Jul 2017 12:48:46 -0300

notmuch (0.24.2-1) experimental; urgency=medium

  * Fix dump output to not include tags when not asked for
  * Fix file name stashing in emacs tree view.

 -- David Bremner <bremner@debian.org>  Thu, 01 Jun 2017 07:24:55 -0300

notmuch (0.24.1-1) experimental; urgency=medium

  * Restore Xapian wildcard queries to from: and subject:
  * Handle empty queries for from: and subject:
  * Memory leaks in notmuch show fixed
  * Fix bug notmuch dump header generation

 -- David Bremner <bremner@debian.org>  Sat, 01 Apr 2017 09:17:47 -0300

notmuch (0.24-1) experimental; urgency=medium

  * New upstream release
    - regexp search for from: and subject:
    - Emacs interface improvements:
      - draft handling
      - don't automatically expand application/*
      - jump (shortcut) menu for tagging.
      - fold long headers when sending
    - library improvements
      - catch some stray DatabaseModifiedErrors
      - make exclude handling non-destructive.

 -- David Bremner <bremner@debian.org>  Sun, 12 Mar 2017 22:14:25 -0300

notmuch (0.24~rc1-1) experimental; urgency=medium

  * New upstream release candidate
  * upstream release notes
  * One library internals fix/optimization for regexp processing.

 -- David Bremner <bremner@debian.org>  Wed, 08 Mar 2017 08:08:34 -0400

notmuch (0.24~rc0-1) experimental; urgency=medium

  * New upstream feature release (candidate).

 -- David Bremner <bremner@debian.org>  Sun, 05 Mar 2017 19:32:08 -0400

notmuch (0.23.7-3) unstable; urgency=medium

  * Cherry pick fixes to dump header from 0.24.1

 -- David Bremner <bremner@debian.org>  Sat, 01 Apr 2017 21:09:36 -0300

notmuch (0.23.7-2) unstable; urgency=medium

  * Cherry pick 06adc276, fix use after free in libnotmuch4

 -- David Bremner <bremner@debian.org>  Sun, 19 Mar 2017 09:38:17 -0300

notmuch (0.23.7-1) unstable; urgency=medium

  * Move test suite $GNUPGHOME to /tmp to avoid problems with long build paths.
  * Fix read-after-free bug in `notmuch new`.

 -- David Bremner <bremner@debian.org>  Tue, 28 Feb 2017 20:39:30 -0400

notmuch (0.23.5-1) unstable; urgency=medium

  * Remove RUNPATH from /usr/bin/notmuch

 -- David Bremner <bremner@debian.org>  Mon, 09 Jan 2017 06:24:39 -0400

notmuch (0.23.4-1) unstable; urgency=medium

  * Improve error handling in notmuch insert
  * Restore autoload cookie for notmuch-search (notmuch-emacs)

 -- David Bremner <bremner@debian.org>  Sat, 24 Dec 2016 17:47:48 +0900

notmuch (0.23.3-3) unstable; urgency=medium

  * Disable gdb using tests on kfreebsd-*, due to apparent gdb breakage

 -- David Bremner <bremner@debian.org>  Mon, 05 Dec 2016 08:25:32 -0400

notmuch (0.23.3-2) unstable; urgency=medium

  * Add missing depends to notmuch-emacs. Thanks to micah for the
    report.

 -- David Bremner <bremner@debian.org>  Thu, 01 Dec 2016 08:06:59 -0400

notmuch (0.23.3-1) unstable; urgency=medium

  * Re-enable test suite
  * Fix test suite compatibility with gnupg 2.1.16. Fixes: "FTBFS:
    Tests failures", thanks to Lucas Nussbaum (Closes: #844915).
  * Bug fix: "race condition in `notmuch new`?", thanks to Paul Wise
    (Closes: #843127).

 -- David Bremner <bremner@debian.org>  Sat, 26 Nov 2016 08:37:39 -0400

notmuch (0.23.2-1) unstable; urgency=medium

  * New upstream bugfix release
  * Convert notmuch-emacs to dh-elpa, new binary package elpa-notmuch
  * Bug fix: "maintainer script(s) do not start on #!", thanks to
    treinen@debian.org; (Closes: #843287).

 -- David Bremner <bremner@debian.org>  Thu, 10 Nov 2016 22:36:04 -0400

notmuch (0.23.1-1) unstable; urgency=medium

  * New upstream bugfix release
  * Fix test suite for Emacs 25.1
  * Fix some Emacs customization regressions introduced in 0.23
  * Bug fix: "testsuite fails with TERM=unknown", thanks to Gianfranco
    Costamagna (Closes: #841319).

 -- David Bremner <bremner@debian.org>  Sun, 23 Oct 2016 22:06:12 -0300

notmuch (0.23-2) unstable; urgency=medium

  * upload to unstable

 -- David Bremner <bremner@debian.org>  Wed, 05 Oct 2016 21:27:00 -0300

notmuch (0.23-1) experimental; urgency=medium

  * New upstream release
  * Bump minor version of libnotmuch4 because of new symbols.
  * Several new features, see /usr/share/doc/notmuch/NEWS.gz

 -- David Bremner <bremner@debian.org>  Mon, 03 Oct 2016 22:46:26 -0300

notmuch (0.23~rc1-1) experimental; urgency=medium

  * New upstream release candidate
  * Make configure more robust on "unknown" platforms. Fixes FTBFS on
    kfreebsd.

 -- David Bremner <bremner@debian.org>  Fri, 30 Sep 2016 07:19:26 -0300

notmuch (0.23~rc0-1) experimental; urgency=medium

  * New upstream release candidate
  * Bug fix: "Calls to notmuch_directory_get_mtime() don't return
    the recently set mtime", thanks to Lars Luthman (Closes: #826881).
  * Bug fix: "Please document compact command", thanks to Olivier
    Berger (Closes: #825884).

 -- David Bremner <bremner@debian.org>  Mon, 26 Sep 2016 07:28:06 -0300

notmuch (0.22.2-1) unstable; urgency=medium

  * Fix test suite compatibility with GnuPG 2.1.15.  Bug fix: "FTBFS:
    Tests failures", thanks to Lucas Nussbaum (Closes: #837013).

 -- David Bremner <bremner@debian.org>  Thu, 08 Sep 2016 19:09:53 -0300

notmuch (0.22.1-3) unstable; urgency=medium

  * Gag gdb even more. Bug fix: "FTBFS in testing", thanks to Santiago
    Vila (Closes: #834271).

 -- David Bremner <bremner@debian.org>  Sun, 14 Aug 2016 13:31:13 +0900

notmuch (0.22.1-2) unstable; urgency=medium

  * Add explicit build-depends on gnupg, for the test suite.

 -- David Bremner <bremner@debian.org>  Tue, 19 Jul 2016 08:50:13 -0300

notmuch (0.22.1-1) unstable; urgency=medium

  * Correct the definition of `LIBNOTMUCH_CHECK_VERSION`.
  * Document the (lack of) operations permitted on a closed database
    (Closes: #826843).
  * Fix race condition in dump / restore tests.
  * [notmuch-emacs] Tell `message-mode` mode that outgoing messages are mail
  * [notmuch-emacs] Respect charset of MIME parts when reading them

 -- David Bremner <bremner@debian.org>  Tue, 19 Jul 2016 06:42:09 -0300

notmuch (0.22.1~rc0-1) experimental; urgency=medium

  * release candidate for bugfix release

 -- David Bremner <bremner@debian.org>  Thu, 30 Jun 2016 21:28:13 +0200

notmuch (0.22-1) unstable; urgency=medium

  * New upstream release.  See /usr/share/doc/notmuch/NEWS for new
    features and bug fixes.

 -- David Bremner <bremner@debian.org>  Tue, 26 Apr 2016 21:31:44 -0300

notmuch (0.22~rc1-1) experimental; urgency=medium

  * Upstream release candidate

 -- David Bremner <bremner@debian.org>  Sun, 24 Apr 2016 18:03:15 -0300

notmuch (0.22~rc0-1) experimental; urgency=medium

  * Upstream release candidate

 -- David Bremner <bremner@debian.org>  Sat, 16 Apr 2016 08:45:32 -0300

notmuch (0.21-3) unstable; urgency=medium

  * Add mips and mips64el to gdb build-dep blacklist

 -- David Bremner <bremner@debian.org>  Sat, 14 Nov 2015 19:07:06 -0400

notmuch (0.21-2) unstable; urgency=medium

  * Build-conflict with gdb on ppc64el and mipsel. Workaround gdb breakage on those
    architectures (Closes: #804792).

 -- David Bremner <bremner@debian.org>  Thu, 12 Nov 2015 08:54:23 -0400

notmuch (0.21-1) unstable; urgency=medium

  * New upstream release. Highlights include
    - revision tracking for metadata
    - new features and bug fixes for emacs interface
    See /usr/share/doc/notmuch/NEWS for more details.

 -- David Bremner <bremner@debian.org>  Thu, 29 Oct 2015 20:04:42 -0300

notmuch (0.21~rc3-3) experimental; urgency=medium

  * Build-conflict with gdb-minimal. gdb python scripts are needed for
    the test suite

 -- David Bremner <bremner@debian.org>  Sun, 25 Oct 2015 22:08:56 -0300

notmuch (0.21~rc3-2) experimental; urgency=medium

  * Bug fix: "reply-to encrypted messages in tree view fails to quote
    and defaults to unencrypted message", thanks to Vagrant Cascadian
    (Closes: #795243).
  * Bug fix: "install/notmuch-emacs may interact with console, fail
    emacs24 upgrade", thanks to Hilko Bengen (Closes: #802952).

 -- David Bremner <bremner@debian.org>  Sun, 25 Oct 2015 13:42:57 -0300

notmuch (0.21~rc3-1) experimental; urgency=medium

  * New upstream release candidate

 -- David Bremner <bremner@debian.org>  Thu, 22 Oct 2015 09:19:02 -0300

notmuch (0.21~rc2-1) experimental; urgency=medium

  * New upstream release candidate

 -- David Bremner <bremner@debian.org>  Mon, 19 Oct 2015 07:25:10 -0300

notmuch (0.21~rc1-1) experimental; urgency=medium

  * New upstream release candidate

 -- David Bremner <bremner@debian.org>  Thu, 15 Oct 2015 08:08:17 -0300

notmuch (0.20.2-2) unstable; urgency=medium

  * Fix linking in emacsen-install script. The previous version can
    break an emacs upgrade.

 -- David Bremner <bremner@debian.org>  Sat, 26 Sep 2015 09:26:41 -0300

notmuch (0.20.2-1) unstable; urgency=medium

  * Bug fix: "notmuch-tree does not mark messages as read", thanks to
    Raúl Benencia (Closes: #789693).

 -- David Bremner <bremner@debian.org>  Sat, 27 Jun 2015 15:03:33 +0200

notmuch (0.20.1-1) unstable; urgency=medium

  * Bug fix: "FTBFS on arm64", thanks to Edmund Grimley Evans (Closes:
    #787341).

 -- David Bremner <bremner@debian.org>  Mon, 01 Jun 2015 21:58:54 +0200

notmuch (0.20-1) unstable; urgency=medium

  * New upstream release
    - new mimetype search prefix
    - improvements to emacs, vim, and mutt front-ends
    - undeprecate single message mboxes.
    - reduced noise on stderr from the library
    - improved API for notmuch_query_search_{messages, thread}

 -- David Bremner <bremner@debian.org>  Sun, 31 May 2015 11:21:14 +0200

notmuch (0.20~rc2-1) experimental; urgency=medium

  * New upstream release candidate.
  * Fix breakage of python bindings under python3

 -- David Bremner <bremner@debian.org>  Sat, 23 May 2015 21:05:03 +0200

notmuch (0.20~rc1-1) experimental; urgency=medium

  * New upstream release candidate

 -- David Bremner <bremner@debian.org>  Mon, 04 May 2015 08:08:00 +0200

notmuch (0.19-1) experimental; urgency=medium

  * New upstream release.
    - Improvements to reliability of 'notmuch dump' and the error
    handling for 'notmuch insert'.
    - The new 'notmuch address' command is intended to make searching
    for email addresses more convenient.
    - At the library level the revised handling of missing messages
    fixes at least one bug in threading.
    - Interface improvements to the emacs interface, most notably the
    ability to bindkeyboard shortcuts to saved searches.

 -- David Bremner <bremner@debian.org>  Fri, 14 Nov 2014 19:34:12 +0100

notmuch (0.19~rc2-1) experimental; urgency=medium

  * New upstream release candidate
  * Updated defaults for "notmuch address"
  * Assert compliance with policy 3.9.6

 -- David Bremner <bremner@debian.org>  Sun, 09 Nov 2014 16:46:31 +0100

notmuch (0.19~rc1-1) experimental; urgency=low

  * New upstream release candidate
  * Bump libnotmuch SONAME because of API changes

 -- David Bremner <bremner@debian.org>  Thu, 06 Nov 2014 00:30:39 +0100

notmuch (0.18.2-1) unstable; urgency=medium

  * Rebuild for unstable.
  * Translate T380-atomicity to use gdb/python
  * Emacs 24.4 related bug fixes
  * Simplify T360-symbol-hiding, port to ppc64el

 -- David Bremner <bremner@debian.org>  Sat, 25 Oct 2014 18:19:53 +0200

notmuch (0.18.2~rc1-1) experimental; urgency=medium

  * Test suite bug and portability fix release.

 -- David Bremner <bremner@debian.org>  Sat, 25 Oct 2014 10:48:16 +0200

notmuch (0.18.1-2) unstable; urgency=medium

  * Update build-deps to use emacs24 on buildd (Closes: #756085)
  * Disable gdb atomicity test for arm64 as gdb is currently broken on
    the (unofficial) buildds
  * Re-enable atomicity test on armhf; upstream fix seems to have
    worked.

 -- David Bremner <bremner@debian.org>  Sat, 09 Aug 2014 11:48:10 -0300

notmuch (0.18.1-1) unstable; urgency=medium

  * New upstream bug fix release
    - Re-enable support for single-message mbox files
    - Fix for phrase indexing
    - Make tagging empty query in Emacs harmless

 -- David Bremner <bremner@debian.org>  Wed, 25 Jun 2014 07:20:45 -0300

notmuch (0.18.1~rc0-1) experimental; urgency=medium

  * New upstream bug fix release (candidate)
  * Tighten dependence of python packages on libnotmuch
    (Closes: #749881).
  * Redo emacsen-install script from sample in emacsen-common
    (Closes: #739839).

 -- David Bremner <bremner@debian.org>  Sat, 14 Jun 2014 07:50:28 -0300

notmuch (0.18-3) unstable; urgency=medium

  * Disable atomicity tests on armel.

 -- David Bremner <bremner@debian.org>  Thu, 08 May 2014 14:26:45 +0900

notmuch (0.18-2) unstable; urgency=medium

  * Disable atomicity tests on armhf. These should be re-enabled when
    upstream releases a fix for this (in progress).

 -- David Bremner <bremner@debian.org>  Thu, 08 May 2014 08:28:33 +0900

notmuch (0.18-1) unstable; urgency=medium

  * New upstream release. For detailed release notes see
    see /usr/share/doc/notmuch/NEWS.gz. Some highlights:
    - Changes/enhancements to searching for messages by filesystem
      location ('folder:' and 'path:' prefixes).
    - Saved searches in Emacs have also been enhanced to allow
      distinct search orders for each one.
    - Another enhancement to the Emacs interface is that replies to
      encrypted messages are now encrypted, reducing the risk of
      unintentional information disclosure.
    - The default dump output format has changed to the more robust
      'batch-tag' format.
    - The previously deprecated parsing of single message mboxes has
      been removed.

 -- David Bremner <bremner@debian.org>  Tue, 06 May 2014 16:20:39 +0900

notmuch (0.18~rc1-1) experimental; urgency=low

  * Upstream release candidate
    - include encoding fix for vim client.

 -- David Bremner <bremner@debian.org>  Sun, 04 May 2014 07:29:51 +0900

notmuch (0.18~rc0-1) experimental; urgency=low

  * Upstream release candidate.
  * Bug fix: "insufficient sanitization of arguments to notmuch CLI",
    thanks to Antoine Beaupré (Closes: #737496).
  * Bug fix: "notmuch(1) manpage: typo: int -> in", thanks to Jakub
    Wilk (Closes: #739556).
  * Bug fix: "get a quiet option", thanks to Joerg Jaspert (Closes:
    #666027).
  * Bug fix: "Please remove me from Uploaders", thanks to martin f
    krafft (Closes: #719100).
  * Bug fix: "M-x notmuch-show-reply on an encrypted message should
    insert encryption tags into the mml buffer", thanks to Daniel Kahn
    Gillmor (Closes: #704648).

 -- David Bremner <bremner@debian.org>  Tue, 22 Apr 2014 09:27:29 +0900

notmuch (0.17-5) unstable; urgency=medium

  * Bug fix: "unowned directory after purge: /0755/", thanks to
    Andreas Beckmann (Closes: #740325).

 -- David Bremner <bremner@debian.org>  Mon, 03 Mar 2014 07:29:06 -0400

notmuch (0.17-4) unstable; urgency=medium

  * Bug fix: "Please update ruby binary extension install path",
    thanks to Christian Hofstaedtler (Closes: #739120).

 -- David Bremner <bremner@debian.org>  Tue, 18 Feb 2014 21:37:44 -0400

notmuch (0.17-3) unstable; urgency=medium

  * update notmuch-emacs for debian emacs policy 2.0.6
  * Update emacs test suite for Hurd compatibility

 -- David Bremner <bremner@debian.org>  Sun, 12 Jan 2014 17:07:16 -0400

notmuch (0.17-2) unstable; urgency=medium

  * Bug fix: "package should warn in a NEWS.Debian file about possible
    pre-upgrade action", thanks to Jonas Smedegaard (Closes: #733853).

 -- David Bremner <bremner@debian.org>  Wed, 01 Jan 2014 07:44:25 -0400

notmuch (0.17-1) unstable; urgency=low

  * New upstream feature release. See /usr/share/doc/notmuch/NEWS.gz
    for details.  Highlights include:
    - notmuch compact command (Closes: #720543).
    - emacs "tree" view
  * Remove madduck from uploaders (Closes: #719100).

 -- David Bremner <bremner@debian.org>  Mon, 30 Dec 2013 20:28:20 -0400

notmuch (0.17~rc4-1) experimental; urgency=low

  * New upstream release candidate

 -- David Bremner <bremner@debian.org>  Sat, 28 Dec 2013 18:30:06 -0400

notmuch (0.17~rc3-1) experimental; urgency=low

  * New upstream release candidate

 -- David Bremner <bremner@debian.org>  Sat, 07 Dec 2013 17:05:11 +0800

notmuch (0.17~rc2-1) experimental; urgency=low

  * New upstream release candidate
  * Remove gdb as build-dep on s390x. This implicitly disables failing
    atomicity test.  For more information, see #728705

 -- David Bremner <bremner@debian.org>  Sun, 24 Nov 2013 19:34:28 -0400

notmuch (0.17~rc1-1) experimental; urgency=low

  * New upstream release candidate

 -- David Bremner <bremner@debian.org>  Wed, 20 Nov 2013 19:27:48 -0400

notmuch (0.16-1) unstable; urgency=low

  * New upstream feature release
    - 'notmuch insert' command replaces notmuch-deliver (Closes: #692889).
    - New ruby based vim interface (Closes: 616692, 636707).
  * Provide a notmuch-dbg package, thanks to Daniel Kahn Gillmor
    (Closes: #717339).
  * Include alot to the list of recommended interfaces, thanks to
    Simon Chopin (Closes: #709832).

 -- David Bremner <bremner@debian.org>  Sat, 03 Aug 2013 08:28:39 -0300

notmuch (0.15.2-2) unstable; urgency=low

  * Bug fix: tighten dependence of notmuch-mutt on notmuch,
    thanks to Philippe Gimmel and Jameson Rollins (Closes: #703608).
  * Bump Standards-Version to 3.9.4; no changes.

 -- David Bremner <bremner@debian.org>  Sat, 25 May 2013 18:37:23 -0300

notmuch (0.15.2-1) experimental; urgency=low

  * Upstream bug fix release.
    - Improve support for parallel building
    - Update Emacs tests for portability, fix FTBFS on hurd-i386

 -- David Bremner <bremner@debian.org>  Fri, 22 Mar 2013 20:42:42 -0400

notmuch (0.15.1-1) experimental; urgency=low

  * Upstream bug fix release: set default TERM for running tests.
  * Re-enable build time self-tests.

 -- David Bremner <bremner@debian.org>  Thu, 24 Jan 2013 07:19:45 -0400

notmuch (0.15-2) experimental; urgency=low

  * Disable tests until a proper fix for running tests without a
    proper TERM value is developed (again).

 -- David Bremner <bremner@debian.org>  Sun, 20 Jan 2013 18:36:16 -0400

notmuch (0.15-1) experimental; urgency=low

  * New upstream release.
    - Date range search support
    - Empty tag names and tags beginning with "-" are deprecated
    - Support for single message mboxes is deprecated
    - Fixed `notmuch new` to skip ignored broken symlinks
    - New dump/restore format and tagging interface
    - Emacs Interface
      - Removal of the deprecated `notmuch-folders` variable
      - Visibility of MIME parts can be toggled
      - Emacs now buttonizes mid: links
      - Improved text/calendar content handling
      - Disabled coding conversions when reading
      - Fixed errors with HTML email containing images in Emacs 24
      - Fixed handling of tags with unusual characters in them
      - Fixed buttonization of id: links without quote characters
      - Automatic tag changes are now unified and customizable
      - Support for stashing the thread id in show view
      - New add-on tool: notmuch-pick

 -- David Bremner <bremner@debian.org>  Fri, 18 Jan 2013 21:23:36 -0400

notmuch (0.15~rc1-1) experimental; urgency=low

  * New upstream release candidate.
  * Change priority to optional (Closes: #687217).
  * Remove Dm-Upload-Allowed field, as this is no longer used by
    Debian.
  * Add python3 bindings, thanks to Jakub Wilk (Closes: #683515).
  * Bug fix: ".ical attachment problem", (Closes: #688747).

 -- David Bremner <bremner@debian.org>  Wed, 16 Jan 2013 08:28:27 -0400

notmuch (0.14-1) experimental; urgency=low

  [ Stefano Zacchiroli ]
  * notmuch-mutt: fix tag action invocation (Closes: #678012)
  * Use notmuch-search-terms manpage in notmuch-mutt (Closes: #675073).

  [ David Bremner ]
  * Do a better job of cleaning up after configuration and testing
    (Closes: #683505)
  * Alternately depend on emacs24 instead of emacs23 (Closes: #677900).
  * New upstream version
    - incompatible changes to dump/restore syntax
    - bug fixes for maildir synchronization

 -- David Bremner <bremner@debian.org>  Tue, 21 Aug 2012 10:39:33 +0200

notmuch (0.13.2-1) unstable; urgency=low

  * Upstream bugfix release. No changes to binary packages.

 -- David Bremner <bremner@debian.org>  Sat, 02 Jun 2012 18:16:01 -0300

notmuch (0.13.1-1) unstable; urgency=low

  * Upstream bugfix release.
    - fix for encoding problems with reply in emacs
    - notmuch_database_(get_directory|find_message_by_filename) now
      work for read-only databases.

 -- David Bremner <bremner@debian.org>  Fri, 25 May 2012 21:19:06 -0300

notmuch (0.13-1) unstable; urgency=low

  * New upstream release. See /usr/share/doc/notmuch/NEWS.gz for changes.

  [ Stefano Zacchiroli ]
  * Recommend all notmuch UI (including notmuch-mutt) as alternatives,
    to avoid unneeded vim/emacs installation. Thanks Matteo F. Vescovi
    for the patch. (Closes: #673011)

 -- David Bremner <bremner@debian.org>  Tue, 15 May 2012 18:19:32 -0300

notmuch (0.13~rc1-2) experimental; urgency=low

  * New upstream pre-release
  * new binary package "notmuch-mutt" for Mutt integration
  * Bump libnotmuch SONAME because of API changes

 -- David Bremner <bremner@debian.org>  Sat, 05 May 2012 10:26:47 -0300

notmuch (0.12-1) unstable; urgency=low

  * New upstream release
    - Python 3.2 support
    - GMime 2.6 support
    - Many updates to emacs interface (see /usr/share/doc/notmuch/NEWS)
    - Optionally ignore some files/directories within mail hierarchy

 -- David Bremner <bremner@debian.org>  Tue, 20 Mar 2012 18:45:22 -0300

notmuch (0.12~rc2-1) experimental; urgency=low

  * Upstream pre-release
  * New bug fixes since ~rc1
    - fix for uninitialized variable
    - fix for python bindings type signatures

 -- David Bremner <bremner@debian.org>  Sun, 18 Mar 2012 08:10:35 -0300

notmuch (0.12~rc1-1) experimental; urgency=low

  * Upstream pre-release.
  * Bump standards version to 3.9.3; no changes.

 -- David Bremner <bremner@debian.org>  Thu, 01 Mar 2012 07:51:45 -0400

notmuch (0.11.1-1) unstable; urgency=low

  * Upstream bugfix release
    - Fix error handling bug in python bindings
    - Fix vulnerability in emacs reply handling

 -- David Bremner <bremner@debian.org>  Fri, 03 Feb 2012 08:35:41 -0400

notmuch (0.11-1) unstable; urgency=low

  * New upstream release.
    - New 'hook' feature for notmuch-new
    - performance and memory use improvements
    - new add-on tool notmuch-deliver

 -- David Bremner <bremner@debian.org>  Fri, 13 Jan 2012 19:59:23 -0400

notmuch (0.11~rc3-1) experimental; urgency=low

  * New upstream release candidate
    - Fix for uninitialized variable(s) in notmuch-reply

 -- David Bremner <bremner@debian.org>  Mon, 09 Jan 2012 07:07:46 -0400

notmuch (0.11~rc2-1) experimental; urgency=low

  * New upstream release candidate.
    - Includes fix for one python bindings segfault.

 -- David Bremner <bremner@debian.org>  Mon, 02 Jan 2012 06:57:29 -0400

notmuch (0.11~rc1-1) experimental; urgency=low

  * New upstream release candidate.

 -- David Bremner <bremner@debian.org>  Sun, 25 Dec 2011 23:07:08 -0400

notmuch (0.10.2-1) unstable; urgency=low

  * Upstream bug fix release
    - Fix segfault in python bindings due to missing g_type_init call.

 -- David Bremner <bremner@debian.org>  Sun, 04 Dec 2011 22:06:46 -0400

notmuch (0.10.1-1) unstable; urgency=low

  * Upstream bug fix release.
    - Fix segfault on "notmuch --help"

 -- David Bremner <bremner@debian.org>  Fri, 25 Nov 2011 12:11:30 -0500

notmuch (0.10-1) unstable; urgency=low

  * New upstream release
    - search performance improvements
    - emacs UI improvements
    - new dump/restore features
    - new script contrib/nmbug for sharing tags
    - see /usr/share/doc/notmuch/NEWS for details

 -- David Bremner <bremner@debian.org>  Wed, 23 Nov 2011 07:44:01 -0400

notmuch (0.10~rc2-1) experimental; urgency=low

  * New upstream release candidate
    - includes patch to avoid long unix domain socket paths in tests

 -- David Bremner <bremner@debian.org>  Sat, 19 Nov 2011 08:21:39 -0400

notmuch (0.10~rc1-1) experimental; urgency=low

  * New upstream release candidate.

 -- David Bremner <bremner@debian.org>  Tue, 15 Nov 2011 19:46:55 -0400

notmuch (0.9-1) unstable; urgency=low

  * New upstream release.
  * Only doc changes since last release candidate.
  * Upload to unstable.

 -- David Bremner <bremner@debian.org>  Tue, 11 Oct 2011 21:51:29 -0300

notmuch (0.9~rc2-1) experimental; urgency=low

  * Upstream release candidate
  * API changes for n_d_find_message and n_d_find_message_by_filename.
    - New SONAME for libnotmuch
    - bindings changes for ruby and python
  * Less non-text parts reported in replies.
  * emacs: provide button action to fetch unknown gpg keys

 -- David Bremner <bremner@debian.org>  Fri, 07 Oct 2011 18:53:04 -0300

notmuch (0.9~rc1-1) experimental; urgency=low

  * Upstream release candidate
    - Atomicity improvements, thanks to Austin Clements
    - Add missing call to g_type_init, thanks to Aaron Ecay
  * notmuch-emacs: add versioned dependency on notmuch.
    (Closes: #642240).

 -- David Bremner <bremner@debian.org>  Sun, 25 Sep 2011 11:26:01 -0300

notmuch (0.8-1) unstable; urgency=low

  * New upstream version.
    - Improved handling of message/rfc822 parts
    - Improved Build system portability
    - Documentation update for Ruby bindings
    - Unicode, iterator, PEP8 changes for python bindings

 -- David Bremner <bremner@debian.org>  Sat, 10 Sep 2011 08:53:55 -0300

notmuch (0.8~rc1-1) experimental; urgency=low

  * Upstream release candidate.

 -- David Bremner <bremner@debian.org>  Tue, 06 Sep 2011 22:24:24 -0300

notmuch (0.7-1) unstable; urgency=low

  * New upstream release (no changes since 0.7~rc1).
  * Upload to unstable.

 -- David Bremner <bremner@debian.org>  Mon, 01 Aug 2011 21:46:26 +0200

notmuch (0.7~rc1-1) experimental; urgency=low

  * Upstream release candidate.
  * Fix for notmuch.sym and parallel build (Thanks to
    Thomas Jost)
  * Bug fixes from Jason Woofenden for vim interface:
    -  Fix "space (in show mode) mostly adds tag:inbox and tag:unread
       instead of removing them"  (Closes: #633009).
    -  Fix "says press 's'; to toggle signatures, but it's
       really 'i'",  (Closes: #633115).
    -  Fix "fix for from list on search pages", (Closes: #633045).
  * Bug fixes for vim interface from Uwe Kleine-König
    - use full path for sendmail/doc fix
    - fix compose temp file name
  * Python tag encoding fixes from Sebastian Spaeth.

 -- David Bremner <bremner@debian.org>  Fri, 29 Jul 2011 12:16:56 +0200

notmuch (0.6.1-1) unstable; urgency=low

  * Properly install README.Debian in notmuch-vim (Closes: #632992).
    Thanks to Jason Woofenden for the report.
  * Force notmuch to depend on the same version of libnotmuch. Thanks to
    Uwe Kleine-König for the patch.
  * Export typeinfo for Xapian exceptions from libnotmuch. This fixes
    certain mysterious uncaught exception problems.

 -- David Bremner <bremner@debian.org>  Sun, 17 Jul 2011 10:20:42 -0300

notmuch (0.6) unstable; urgency=low

  * New upstream release; see /usr/share/doc/notmuch/NEWS for
    details. Highlights include:
    - Folder-based search (Closes: #597222)
    - PGP/MIME decryption and verification
  * Document strict dependency on emacs23 (Closes: #631994).

 -- David Bremner <bremner@debian.org>  Fri, 01 Jul 2011 11:45:22 -0300

notmuch (0.6~rc1) experimental; urgency=low

  * Git snapshot 3f777b2
  * Upstream release candidate.
  * Fix description of notmuch-vim to mention vim, not emacs
    (Closes: #631974)
  * Install zsh completion as an example instead of into /usr/share/zsh to
    avoid file conflict with zsh.

 -- David Bremner <bremner@debian.org>  Thu, 30 Jun 2011 10:02:05 -0300

notmuch (0.6~254) experimental; urgency=low

  [David Bremner]
  * Git snapshot fba968d
  * Upstream release candidate
  * Build binary package python-notmuch from upstream notmuch.
  * Split off emacs and vim interfaces into their own packages.
    (Closes: #578199)
  * Hide Xapian exception symbols
  * Build-depend on emacs23-nox instead of emacs

  [ Jameson Rollins ]
  * Bump standards version to 3.9.2 (No changes).

 -- David Bremner <bremner@debian.org>  Thu, 23 Jun 2011 07:50:05 -0300

notmuch (0.6~237) experimental; urgency=low

  * Git snapshot 12d6f90
  * Emacs: hide original message in top posted replies, isearch fix,
    message display/hiding fixes/improvements.
  * CLI: received header fixes.
  * python: Improve docs, Remove Messages().__len__, Implement
    Message.__cmp__ and __hash__, Message.tags_to_maildir_flags

 -- David Bremner <bremner@debian.org>  Sat, 18 Jun 2011 11:14:51 -0300

notmuch (0.6~215) experimental; urgency=low

  * Git snapshot 5143e5e
  * GMime: improve password handling, prevent premature closing stdout
  * Emacs: sender address UI tweaks
  * lib/message-file: plug three memleaks.
  * Updated python bindings
  * Sanitize "Subject:" and "Author:" fields in notmuch-search
  * vim: new delete command, update mark as read command

 -- David Bremner <bremner@debian.org>  Sat, 04 Jun 2011 08:37:36 -0300

notmuch (0.6~180) experimental; urgency=low

  * Git snapshot 1a96c40
  * Fix corruption of binary parts
    (see ML id:"874o4a1m74.fsf@yoom.home.cworth.org")

 -- David Bremner <bremner@debian.org>  Tue, 31 May 2011 21:16:35 -0300

notmuch (0.6~171) experimental; urgency=low

  * Git snapshot cb8418784c2
  * PGP/MIME handling in CLI and emacs front end.
  * cli: Rewrite of multipart handling.
  * emacs: Make the queries used in the all-tags section configurable
  * emacs: Choose from address when composing/replying
  * emacs: add notmuch-before- and notmuch-after-tag-hook
  * notmuch reply: Avoid segmentation fault when printing multiple parts
  * notmuch show: New part output handling.
  * emacs: Show cleaner `From:' addresses in the summary line.
  * emacs: Add custom `notmuch-show-elide-same-subject',
    `notmuch-show-always-show-subject'
  * emacs: Render text/x-vcalendar parts.
  * emacs: Add `notmuch-show-multipart/alternative-discouraged'.
  * vim: parse 'from' address, use sendmail directly, implement archive in
    show view, refactor tagging stuff
  * Eager metadata optimizations
  * emacs: Fix notmuch-search-process-filter to handle incomplete lines
  * Fix installation of zsh completion
  * new: Enhance progress reporting
  * Do not defer maildir flag synchronization for new messages
  * vim: Get user email address from notmuch config file.
  * lib: Save and restore term position in message while indexing.
  * notmuch search: Clean up some memory leaks during search loop.
  * New bindings for Go
  * ruby: Add wrapper for message_get_filenames,  maildir sync. interface
    query_get_s{ort,tring}
  * Add support for folder-based searching.
  * compatibility fixes for emacs22

 -- David Bremner <bremner@debian.org>  Sat, 28 May 2011 07:25:49 -0300

notmuch (0.5+nmu3) unstable; urgency=low

  * Non-maintainer upload.
  * Upload to unstable.

 -- David Bremner <bremner@debian.org>  Sun, 01 May 2011 15:09:09 -0300

notmuch (0.5+nmu2) experimental; urgency=low

  * Non-maintainer upload.
  * Second try at timeout for test. Put timeouts at top level.

 -- David Bremner <bremner@debian.org>  Sun, 19 Dec 2010 21:40:08 -0400

notmuch (0.5+nmu1) experimental; urgency=low

  * Non-maintainer upload.
  * Add a timeout to emacs tests to hopefully work around build failures.

 -- David Bremner <bremner@debian.org>  Tue, 14 Dec 2010 22:23:51 -0400

notmuch (0.5) unstable; urgency=low

  * new: maildir-flag synchronization
  * new: New "notmuch show --format=raw" (enables local emacs interface,
    for example, to use remote notmuch via ssh)
  * lib: Support for multiple files for a message
    (notmuch_message_get_filenames)
  * lib: Support for maildir-flag synchronization
    (notmuch_message_tags_to_maildir_flags and
    notmuch_message_maildir_flags_to_tags)
  * emacs: Incompatible change to format of notmuch-fcc-dirs variable (for
    users using the "fancy" configuration)
  * emacs: Cleaner display of subject lines in thread views

 -- Carl Worth <cworth@debian.org>  Thu, 11 Nov 2010 20:49:11 -0800

notmuch (0.4) unstable; urgency=low

  * new: notmuch search --output=(summary|threads|messages|tags|files)
  * new: notmuch show --format=mbox <search-specification>
  * new: notmuch config [get|set] <section>.<item> [value ...]
  * lib: Add notmuch_query_get_query_string and notmuch_query_get_sort
  * emacs: Enable Fcc of all sent messages by default (to "sent" directory)
  * emacs: Ability to all open messages in a thread to a pipe
  * emacs: Optional support for detecting inline patches
  * emacs: Automatically tag messages as "replied" when sending a reply
  * emacs: Allow search-result color specifications to overlay each other
  * emacs: Make hidden author names still available for incremental search.
  * emacs: New binding of Control-TAB (works like TAB in reverse)
  * test: New modularization of test suite.
  * test: New testing of emacs interface.
  * bugfix: Avoid setting Bcc header in "notmuch reply"
  * bugfix: Avoid corruption of database when "notmuch new " is interrupted.
  * bugfix: Fix failure with extremely long message ID headers.
  * bugfix: Fix for messages with "charset=unknown-8bit"
  * bugfix: Fix notmuch_query_search_threads to return NULL on any exception
  * bugfix: Fix "notmuch search" to return non-zero on any exception
  * emacs bugfix: Fix for message with a subject containing, "[1234]"
  * emacs bugfix: Fix to correctly handle message IDs containing ".."
  * emacs bugfix: Fix initialization so "M-x notmuch" works by default.

 -- Carl Worth <cworth@debian.org>  Mon, 01 Nov 2010 16:23:47 -0700

notmuch (0.3.1) unstable; urgency=low

  * Fix an infinite loop in "notmuch reply"
  * Fix a potential SEGV in "notmuch search"
  * emacs: Fix calculations for line wrapping in the "notmuch" view.
  * emacs: Fix Fcc support to prompt to create a directory if necessary

 -- Carl Worth <cworth@debian.org>  Tue, 27 Apr 2010 17:02:07 -0700

notmuch (0.3) unstable; urgency=low

  * User-configurable tags for new messages
  * Threads search results named based on subjects that match search
  * Faster operation of "notmuch tag" (avoid unneeded sorting)
  * Even Better guessing of From: header for "notmuch reply"
  * Indication of author names that match a search
  * emacs: An entirely new initial view for notmuch, (friendly yet powerful)
  * emacs: Full-featured "customize" support for configuring notmuch
  * emacs: Support for doing tab-completion of email addresses
  * emacs: Support for file-based (Fcc) delivery of sent messages
  * emacs: New 'G' key binding to trigger mail refresh (G == "Get new mail")
  * emacs: Implement emacs message display with the JSON output from notmuch
  * emacs: Better handling of HTML/MIME attachments (inline images!)
  * emacs: Customizable support for tidying of text/plain message content
  * emacs: New support for searchable citations (even when hidden)
  * emacs: More flexible handling of header visibility
  * emacs: The Return key now toggles message visibility anywhere
  * emacs: Customizable formatting of search results
  * emacs: Generate nicer names for search buffers when using a saved search.
  * emacs: Add a notmuch User-Agent header when sending mail from notmuch/emacs
  * emacs: New keybinding (M-Ret) to open all collapsed messages in a thread
  * libnotmuch1: Provide a new NOTMUCH_SORT_UNSORTED value for queries

 -- Carl Worth <cworth@debian.org>  Tue, 27 Apr 2010 02:07:29 -0700

notmuch (0.2) unstable; urgency=low

  * Better guessing of From: header.
  * Make "notmuch count" with no arguments count all messages
  * Provide a new special-case search term of "*" to match all messages.
  * Detect thread connections when a parent message is missing.
  * Fix potential data loss in "notmuch new" with SIGINT
  * Fix segfault when a message includes a MIME part that is empty.
  * Fix handling of non-ASCII characters with --format=json
  * Fix headers to be properly decoded in "notmuch reply"
  * emacs: Show the last few lines of citations as well as the first few lines.
  * emacs: The '+' and '-' commands can now add and remove tags by region.
  * emacs: More meaningful buffer names for thread-view buffers.
  * emacs: Customized colors of threads in search view based on tags.

 -- Carl Worth <cworth@debian.org>  Fri, 16 Apr 2010 10:20:23 -0700

notmuch (0.1-1) unstable; urgency=low

  [ martin f. krafft ]
  * Add suggestion to vim-addon-manager.

  [ Carl Worth ]
  * Improve package description (closes: #566282).
  * New upstream version (0.1) (closes: #576647).
  * New versioning to track upstream version scheme.
  * Split packaging into notmuch, libnotmuch1, and libnotmuch-dev.
  * Update to advertise conformance with policy 3.8.4 (no changes).
  * Add a debian/watch file to notice upstream tar files.

 -- Carl Worth <cworth@debian.org>  Tue, 06 Apr 2010 18:27:49 -0700

notmuch (0.0+201001211401) unstable; urgency=low

  * Upload to Debian (closes: #557354).
  * New versioning scheme.
  * Added emacs build dependency.
  * Added Vcs-Browser field to debian/control.
  * Downgrade recommendation for emacs to suggestion.
  * Add vim to suggestions and enhancements.
  * Put debian/* under separate copyright.
  * Make Carl the maintainer.
  * Add myself to uploaders.
  * Install the vim plugin (using vim-addons).

 -- martin f. krafft <madduck@debian.org>  Thu, 21 Jan 2010 14:00:54 +1300

notmuch (0.0-1) unstable; urgency=low

  * New Debian package.

 -- Jameson Graef Rollins <jrollins@finestructure.net>  Fri, 27 Nov 2009 13:39:09 -0500<|MERGE_RESOLUTION|>--- conflicted
+++ resolved
@@ -1,28 +1,26 @@
-<<<<<<< HEAD
+notmuch (0.38.1-1) unstable; urgency=medium
+
+  * New upstream bugfix release
+
+ -- David Bremner <bremner@debian.org>  Thu, 26 Oct 2023 19:58:42 -0300
+
+notmuch (0.38.1~rc1-1) experimental; urgency=medium
+
+  * New upstream release candidate
+
+ -- David Bremner <bremner@debian.org>  Thu, 12 Oct 2023 19:53:10 -0300
+
+notmuch (0.38.1~pre0-1) experimental; urgency=medium
+
+  * New upstream release candidate
+
+ -- David Bremner <bremner@debian.org>  Sun, 01 Oct 2023 08:14:17 -0300
+
 notmuch (0.38-2~bpo12+1) bookworm-backports; urgency=medium
 
   * Rebuild for bookworm-backports.
 
  -- David Bremner <bremner@debian.org>  Tue, 19 Sep 2023 07:39:53 -0300
-=======
-notmuch (0.38.1-1) unstable; urgency=medium
-
-  * New upstream bugfix release
-
- -- David Bremner <bremner@debian.org>  Thu, 26 Oct 2023 19:58:42 -0300
-
-notmuch (0.38.1~rc1-1) experimental; urgency=medium
-
-  * New upstream release candidate
-
- -- David Bremner <bremner@debian.org>  Thu, 12 Oct 2023 19:53:10 -0300
-
-notmuch (0.38.1~pre0-1) experimental; urgency=medium
-
-  * New upstream release candidate
-
- -- David Bremner <bremner@debian.org>  Sun, 01 Oct 2023 08:14:17 -0300
->>>>>>> 356ad392
 
 notmuch (0.38-2) unstable; urgency=medium
 
