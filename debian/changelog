<<<<<<< HEAD
notmuch (0.32.3-1) unstable; urgency=medium

  * new upstream bugfix release
  * fixes for a few configuration related bugs introduced in 0.32
  * bump libnotmuch minor version to match documentation.

 -- David Bremner <bremner@debian.org>  Tue, 17 Aug 2021 17:16:09 -0700

notmuch (0.32.2-1) experimental; urgency=medium

  * New upstream bugfix release
  * Fix for memory leak in "notmuch new" introduced in 0.32
  * Fix for bug from 2017 that can add duplicate thread-ids to messages.

 -- David Bremner <bremner@debian.org>  Sat, 26 Jun 2021 22:33:56 -0300

notmuch (0.32.1-1) experimental; urgency=medium

  * New upstream bugfix release
  * Configuration bug fixes (see /usr/share/doc/notmuch/NEWS.gz)
  * Bug fix for {pre,after}-tag hooks in emacs, related to lexical scope
    transition.

 -- David Bremner <bremner@debian.org>  Sat, 15 May 2021 09:01:27 -0300

notmuch (0.32-1) experimental; urgency=medium

  * New upstream release
  * Speedup for handling deleted message files
  * New configuration features (see /usr/share/doc/notmuch/NEWS.gz) 
  * Emacs interface codebase cleanup

 -- David Bremner <bremner@debian.org>  Sun, 02 May 2021 07:05:15 -0300

notmuch (0.32~rc2-1) experimental; urgency=medium

  * New upstream release candidate

 -- David Bremner <bremner@debian.org>  Wed, 28 Apr 2021 07:05:22 -0300

notmuch (0.32~rc1-1) experimental; urgency=medium

  * New upstream release candidate

 -- David Bremner <bremner@debian.org>  Sat, 24 Apr 2021 12:46:10 -0300
=======
notmuch (0.31.4-2) unstable; urgency=medium

  * Cherry pick upstream commit 3f4de98e7c8, which fixes a bug where
    duplicate message-ids can cause multiple thread-ids for some message
    documents.
  * Add build-dependency on xapian-tools, for new test

 -- David Bremner <bremner@debian.org>  Mon, 28 Jun 2021 22:48:02 -0300
>>>>>>> b6cfc8a6

notmuch (0.31.4-1) unstable; urgency=medium

  * New upstream bugfix release
    - Fix include bug triggered by glib 2.67
    - Fix race condition in T568-lib-thread

 -- David Bremner <bremner@debian.org>  Thu, 18 Feb 2021 07:23:00 -0400

notmuch (0.31.3-2) unstable; urgency=medium

  * Don't install gdb on hppa (skip gdb based tests)

 -- David Bremner <bremner@debian.org>  Sat, 26 Dec 2020 15:14:07 -0400

notmuch (0.31.3-1) unstable; urgency=medium

  * New upstream bugfix release
  * Second fix for T360, fix regression on ppc64el
  * Fix for exclude tags in notmuch2 python bindings
  * Fix for memory error in notmuch_database_get_config_list

 -- David Bremner <bremner@debian.org>  Fri, 25 Dec 2020 11:48:37 -0400

notmuch (0.31.2-5) unstable; urgency=medium

  * Use readelf instead of nm in T360, hopefully build in ppc64

 -- David Bremner <bremner@debian.org>  Sun, 13 Dec 2020 08:24:23 -0400

notmuch (0.31.2-4) unstable; urgency=medium

  * Move prerequisite to file targets from phony ones. Thanks to
    Lucas Nussbaum for the report. (Closes: #976934).

 -- David Bremner <bremner@debian.org>  Thu, 10 Dec 2020 21:02:20 -0400

notmuch (0.31.2-3) unstable; urgency=medium

  * Switch to debhelper compat level 13

 -- David Bremner <bremner@debian.org>  Mon, 09 Nov 2020 13:59:47 -0400

notmuch (0.31.2-2) unstable; urgency=medium

  * Run tests in verbose mode

 -- David Bremner <bremner@debian.org>  Mon, 09 Nov 2020 08:45:38 -0400

notmuch (0.31.2-1) unstable; urgency=medium

  * Delete stray "version" file in upstream source

 -- David Bremner <bremner@debian.org>  Sun, 08 Nov 2020 11:32:45 -0400

notmuch (0.31.1-1) unstable; urgency=medium

  * New upstream bugfix release.
    - Portability / C++20 fixes
    - Fix initialization bug in library config handling.

 -- David Bremner <bremner@debian.org>  Sun, 08 Nov 2020 07:48:22 -0400

notmuch (0.31-1) unstable; urgency=medium

  * New upstream release
  * Compatibility fixes for Emacs 27.1

 -- David Bremner <bremner@debian.org>  Sat, 05 Sep 2020 21:47:42 -0300

notmuch (0.31~rc2-1) experimental; urgency=medium

  * New upstream release candidate
  * Bug fix: "suggest elpa-mailscripts", thanks to Sean Whitton (Closes:
    #944269).
  * Bug fix: "suggest mailscripts", thanks to Sean Whitton (Closes:
    #944270).
  * Bug fix: "please drop transitional package notmuch-emacs from
    src:notmuch", thanks to Holger Levsen (Closes: #940738).

 -- David Bremner <bremner@debian.org>  Tue, 25 Aug 2020 07:51:33 -0300

notmuch (0.31~rc1-1) experimental; urgency=medium

  * Fix buggy test in T562-lib-database
  * Clean up generated file in source package.

 -- David Bremner <bremner@debian.org>  Mon, 17 Aug 2020 21:05:46 -0300

notmuch (0.31~rc0-1) experimental; urgency=medium

  * New upstream release candidate.
  * Update notmuch-emacs for compatibility with GNU Emacs 27.1.

 -- David Bremner <bremner@debian.org>  Sun, 16 Aug 2020 11:08:14 -0300

notmuch (0.30-1) unstable; urgency=medium

  * New upstream release
  * Improvements to S/MIME handling
  * Repairs to some mangled MIME messages
  * New python bindings (notmuch2) compatible with current python 3

 -- David Bremner <bremner@debian.org>  Fri, 10 Jul 2020 22:24:14 -0300

notmuch (0.30~rc3-1) experimental; urgency=medium

  * New upstream release candidate
  * Mark two tests broken on legacy (32 bit time_t) architectures.
  * Drop -std=c99

 -- David Bremner <bremner@debian.org>  Fri, 03 Jul 2020 06:48:51 -0300

notmuch (0.30~rc2-1) experimental; urgency=medium

  * New upstream release candidate.
  * Upstream fixes for new python bindings (python3-notmuch2).
  * Update debian/copyright (one new author).

 -- David Bremner <bremner@debian.org>  Tue, 16 Jun 2020 08:32:16 -0300

notmuch (0.30~rc1-1) experimental; urgency=medium

  * New upstream release candidate
  * Update debian/changelog (new copyright holders)

 -- David Bremner <bremner@debian.org>  Sat, 06 Jun 2020 08:06:56 -0300

notmuch (0.30~rc0-2) experimental; urgency=medium

  * New upstream release candidate

 -- David Bremner <bremner@debian.org>  Mon, 01 Jun 2020 21:01:27 -0300

notmuch (0.29.3-1) unstable; urgency=medium

  * New upstream bugfix release.
    - fix use-after-free bug in libnotmuch
    - fix double close of file in "notmuch dump"

 -- David Bremner <bremner@debian.org>  Wed, 27 Nov 2019 08:19:57 -0400

notmuch (0.29.2-2) experimental; urgency=medium

  * Drop python-notmuch binary package.
  * Drop python2 build-dependency (Closes: #937161).
  * Convert to pybuild for python bindings

 -- David Bremner <bremner@debian.org>  Sat, 02 Nov 2019 18:21:06 -0300

notmuch (0.29.2-1) unstable; urgency=medium

  * New upstream bug fix release: fix file descriptor leak with gzipped
    files. Thanks to James Troup for reporting and the fix.

 -- David Bremner <bremner@debian.org>  Sat, 19 Oct 2019 07:23:21 -0300

notmuch (0.29.1-2) unstable; urgency=medium

  * Re-upload to unstable

 -- David Bremner <bremner@debian.org>  Sun, 21 Jul 2019 11:43:40 -0300

notmuch (0.29.1-1) experimental; urgency=medium

  * New upstream bug fix release
    - fix for building and installing without emacs, does not occur
      in Debian builds.

 -- David Bremner <bremner@debian.org>  Tue, 11 Jun 2019 20:16:03 -0300

notmuch (0.29-2) experimental; urgency=medium

  * New upstream feature release. See /usr/share/doc/notmuch/NEWS.gz for
    details.
  * Bug fix: "notmuch-hello screen should show notmuch logo", thanks to
    Tim Retout (Closes: #918928).
  * Bug fix: "Can't deal with compressed maildir files", thanks to
    Joerg Jaspert (Closes: #688609).
  * Bug fix: "Please ship notmuch-emacs-mua.desktop", thanks to Tim Retout
    (Closes: #918975).

 -- David Bremner <bremner@debian.org>  Thu, 06 Jun 2019 21:35:12 -0300

notmuch (0.29~rc1-1) experimental; urgency=medium

  * New upstream release candidate, with fix for parallel sphinx-build
    invocation

 -- David Bremner <bremner@debian.org>  Mon, 03 Jun 2019 08:09:38 -0300

notmuch (0.29~rc0-1) experimental; urgency=medium

  * New upstream release candidate.

 -- David Bremner <bremner@debian.org>  Fri, 31 May 2019 08:22:21 -0300

notmuch (0.28.4-1) unstable; urgency=medium

  * New upstream bugfix release
  * Fix for bug in 'notmuch show --raw' that causes spurious errors to be
    reported when the mail file is a multiple of the libc buffer size
    (e.g. 4096 bytes).

 -- David Bremner <bremner@debian.org>  Sun, 05 May 2019 08:08:56 -0300

notmuch (0.28.3-1) unstable; urgency=medium

  * New upstream bugfix release.
  * Fix for bug in message property search
  * Fix for race condition leading to (very) occasional build failures
    when building the documentation.

 -- David Bremner <bremner@debian.org>  Tue, 05 Mar 2019 15:39:09 -0400

notmuch (0.28.2-1) unstable; urgency=medium

  * [notmuch-emacs] Invoke gpg from with --batch and --no-tty

 -- David Bremner <bremner@debian.org>  Sun, 17 Feb 2019 07:30:33 -0400

notmuch (0.28.1-1) unstable; urgency=medium

  * New upstream bug fix release
  * Bug fix: "muttprint/evince fails to show "print", thanks to
    Joerg Jaspert (Closes: #920856).

 -- David Bremner <bremner@debian.org>  Fri, 01 Feb 2019 08:05:05 -0400

notmuch (0.28-2) unstable; urgency=medium

  * Override location of bash, because /usr/bin/bash might exist
    thanks to usrmerge.

 -- David Bremner <bremner@debian.org>  Fri, 12 Oct 2018 20:54:00 -0300

notmuch (0.28-1) unstable; urgency=medium

  * New upstream releases.
  * Includes threading fixes, support for relative database paths, and
    rewritten zsh completion.

 -- David Bremner <bremner@debian.org>  Fri, 12 Oct 2018 20:17:27 -0300

notmuch (0.28~rc0-1) experimental; urgency=medium

  * New upstream release candidate.

 -- David Bremner <bremner@debian.org>  Wed, 03 Oct 2018 20:36:57 -0300

notmuch (0.27-3) unstable; urgency=medium

  * Update Vcs-Git to use https and specify correct branch
  * Update Build-depends for unversioned emacs packages.

 -- David Bremner <bremner@debian.org>  Sat, 08 Sep 2018 18:20:10 -0300

notmuch (0.27-2) unstable; urgency=medium

  * Add texinfo as a build-dep, build info version of documentation.

 -- David Bremner <bremner@debian.org>  Thu, 28 Jun 2018 21:01:29 -0300

notmuch (0.27-1) unstable; urgency=medium

  * New upstream feature release
    - thread subqueries (match terms in different messages of same thread)
    - notmuch new --full-scan (ignore mtimes)
    - notmuch show --decrypt=stash (decrypt and stash on first read)

 -- David Bremner <bremner@debian.org>  Tue, 12 Jun 2018 22:39:33 -0300

notmuch (0.27~rc1-1) experimental; urgency=medium

  * New upstream release candidate

 -- David Bremner <bremner@debian.org>  Thu, 31 May 2018 08:19:00 -0300

notmuch (0.27~rc0-1) experimental; urgency=medium

  * New upstream release candidate

 -- David Bremner <bremner@debian.org>  Sat, 26 May 2018 09:12:37 -0700

notmuch (0.26.2-2) unstable; urgency=medium

  * Mark gdb and dtach as <!nocheck>, meaning they are only needed for
    the test suite.
  * Re-enable gdb based tests on s390x, ppc64el, armel, mipsel, they
    pass on porterbox. Leave disabled on mipsel64 (gdb tests still
    failing), and mips (many tests fail on porterbox).

 -- David Bremner <bremner@debian.org>  Sun, 06 May 2018 08:36:52 -0300

notmuch (0.26.2-1) unstable; urgency=medium

  * Upstream bugfix release
    - Break reference loops when indexing, fixes INTERNAL_ERROR in "notmuch show"
    - Don't call get_mset(0,0,X), fixes crash on some gcc8 using distros

 -- David Bremner <bremner@debian.org>  Sat, 28 Apr 2018 08:10:24 -0300

notmuch (0.26.1-1) unstable; urgency=medium

  * Bump LIBRARY_MINOR_VERSION to 1, for new functions in 0.26

 -- David Bremner <bremner@debian.org>  Mon, 02 Apr 2018 08:08:01 -0300

notmuch (0.26-1) unstable; urgency=medium

  [ Daniel Kahn Gillmor ]
  * build against python3-sphinx instead of python-sphinx
  * d/changelog: strip trailing whitespace
  * move to debhelper 10
  * Standards-Version: bump to 4.1.3 (drop priority: extra
    from transitional packages)

  [ David Bremner ]
  * New upstream release (see /usr/share/doc/notmuch/NEWS.gz)
    - new command 'notmuch reindex'
    - optional indexing of encrypted emails.
    - indexing of files with duplicate message-id
  * update symbols

 -- David Bremner <bremner@debian.org>  Tue, 09 Jan 2018 07:13:21 -0400

notmuch (0.26~rc2-1) experimental; urgency=medium

  * Third upstream release candidate

 -- David Bremner <bremner@debian.org>  Tue, 09 Jan 2018 07:13:11 -0400

notmuch (0.26~rc1-1) experimental; urgency=medium

  * Second upstream release candidate

 -- David Bremner <bremner@debian.org>  Mon, 01 Jan 2018 21:17:39 -0400

notmuch (0.26~rc0-1) experimental; urgency=medium

  * Upstream release candidate

 -- David Bremner <bremner@debian.org>  Thu, 28 Dec 2017 10:21:08 -0400

notmuch (0.25.3-1) unstable; urgency=medium

  * Upstream bugfix release. Fix for OpenPGP UID validity reporting,
    and build failure with GMime 3.0.3+.
  * Bug fix: "notmuch FTBFS on Alpha due to broken gdb", thanks to
    Michael Cree (Closes: #881028).

 -- David Bremner <bremner@debian.org>  Fri, 08 Dec 2017 21:08:00 -0400

notmuch (0.25.2-1) unstable; urgency=medium

  * New upstream bugfix release: fix for segfault when compiled
    against gmime-2.6

 -- David Bremner <bremner@debian.org>  Sun, 05 Nov 2017 20:05:49 -0400

notmuch (0.25.1-1) unstable; urgency=medium

  * new upstream bugfix release: mitigation for emacs bug 28350
  * remove obsolete lintian override
  * reformat debian/NEWS

 -- David Bremner <bremner@debian.org>  Mon, 11 Sep 2017 22:20:48 -0300

notmuch (0.25-6) unstable; urgency=medium

  * Bug fix: "deletes shipped file on reinstall:
    /etc/emacs/site-start.d/50notmuch.el", thanks to Andreas Beckmann
    (Closes: #872197).

 -- David Bremner <bremner@debian.org>  Tue, 15 Aug 2017 07:52:21 -0300

notmuch (0.25-5) unstable; urgency=medium

  * Bug fix: "dependency on elpa-emacs doesn't seem right", thanks
    to Jiri Palecek (Closes: #871642).

 -- David Bremner <bremner@debian.org>  Thu, 10 Aug 2017 06:42:50 -0400

notmuch (0.25-4) unstable; urgency=medium

  * Recommend elpa-emacs instead emacs-notmuch

 -- David Bremner <bremner@debian.org>  Fri, 04 Aug 2017 18:11:35 -0400

notmuch (0.25-3) unstable; urgency=medium

  * Remove old startup file /etc/emacs/site-start.d/50notmuch.el

 -- David Bremner <bremner@debian.org>  Thu, 03 Aug 2017 09:26:00 -0400

notmuch (0.25-2) unstable; urgency=medium

  * Drop build-dep on libgmime-2.4-dev, long unsupported upstream
  * Bug fix: "please transition to gmime 3.0", thanks to Daniel Kahn
    Gillmor (Closes: #867353).

 -- David Bremner <bremner@debian.org>  Wed, 26 Jul 2017 10:59:14 -0400

notmuch (0.25-1) unstable; urgency=medium

  * New upstream release
    - regexp search for mid, paths, tags
    - drop inline images when indexing html

 -- David Bremner <bremner@debian.org>  Tue, 25 Jul 2017 08:28:20 -0300

notmuch (0.25~rc1-2) unstable; urgency=low

  * upload to unstable

 -- David Bremner <bremner@debian.org>  Tue, 18 Jul 2017 19:47:45 -0300

notmuch (0.25~rc1-1) experimental; urgency=medium

  * Bump standards version to 4.0.0 (no changes needed)
  * New upstream release candidate

 -- David Bremner <bremner@debian.org>  Tue, 18 Jul 2017 07:04:14 -0300

notmuch (0.25~rc0-2) experimental; urgency=medium

  * Fix compilation on 32 bit architectures (time_t vs. gint64)

 -- David Bremner <bremner@debian.org>  Mon, 17 Jul 2017 08:49:32 -0300

notmuch (0.25~rc0-1) experimental; urgency=medium

  * New upstream release candidate
  * Drop notmuch-dbg, use notmuch-dbgsym if debug symbols are needed.
  * [lib] Bump SONAME to libnotmuch.so.5
  * Bug fix: "doesn't check gpg/pgp signatures by default", thanks
    to Vagrant Cascadian (Closes: #755544).
  * Bug fix: "allow separation of command-line options and their
    values: --option foo", thanks to Paul Wise (Closes: #825886).

 -- David Bremner <bremner@debian.org>  Sun, 16 Jul 2017 08:48:59 -0300

notmuch (0.24.2-2) unstable; urgency=medium

  * rebuild for unstable

 -- David Bremner <bremner@debian.org>  Sun, 02 Jul 2017 12:48:46 -0300

notmuch (0.24.2-1) experimental; urgency=medium

  * Fix dump output to not include tags when not asked for
  * Fix file name stashing in emacs tree view.

 -- David Bremner <bremner@debian.org>  Thu, 01 Jun 2017 07:24:55 -0300

notmuch (0.24.1-1) experimental; urgency=medium

  * Restore Xapian wildcard queries to from: and subject:
  * Handle empty queries for from: and subject:
  * Memory leaks in notmuch show fixed
  * Fix bug notmuch dump header generation

 -- David Bremner <bremner@debian.org>  Sat, 01 Apr 2017 09:17:47 -0300

notmuch (0.24-1) experimental; urgency=medium

  * New upstream release
    - regexp search for from: and subject:
    - Emacs interface improvements:
      - draft handling
      - don't automatically expand application/*
      - jump (shortcut) menu for tagging.
      - fold long headers when sending
    - library improvements
      - catch some stray DatabaseModifiedErrors
      - make exclude handling non-destructive.

 -- David Bremner <bremner@debian.org>  Sun, 12 Mar 2017 22:14:25 -0300

notmuch (0.24~rc1-1) experimental; urgency=medium

  * New upstream release candidate
  * upstream release notes
  * One library internals fix/optimization for regexp processing.

 -- David Bremner <bremner@debian.org>  Wed, 08 Mar 2017 08:08:34 -0400

notmuch (0.24~rc0-1) experimental; urgency=medium

  * New upstream feature release (candidate).

 -- David Bremner <bremner@debian.org>  Sun, 05 Mar 2017 19:32:08 -0400

notmuch (0.23.7-3) unstable; urgency=medium

  * Cherry pick fixes to dump header from 0.24.1

 -- David Bremner <bremner@debian.org>  Sat, 01 Apr 2017 21:09:36 -0300

notmuch (0.23.7-2) unstable; urgency=medium

  * Cherry pick 06adc276, fix use after free in libnotmuch4

 -- David Bremner <bremner@debian.org>  Sun, 19 Mar 2017 09:38:17 -0300

notmuch (0.23.7-1) unstable; urgency=medium

  * Move test suite $GNUPGHOME to /tmp to avoid problems with long build paths.
  * Fix read-after-free bug in `notmuch new`.

 -- David Bremner <bremner@debian.org>  Tue, 28 Feb 2017 20:39:30 -0400

notmuch (0.23.5-1) unstable; urgency=medium

  * Remove RUNPATH from /usr/bin/notmuch

 -- David Bremner <bremner@debian.org>  Mon, 09 Jan 2017 06:24:39 -0400

notmuch (0.23.4-1) unstable; urgency=medium

  * Improve error handling in notmuch insert
  * Restore autoload cookie for notmuch-search (notmuch-emacs)

 -- David Bremner <bremner@debian.org>  Sat, 24 Dec 2016 17:47:48 +0900

notmuch (0.23.3-3) unstable; urgency=medium

  * Disable gdb using tests on kfreebsd-*, due to apparent gdb breakage

 -- David Bremner <bremner@debian.org>  Mon, 05 Dec 2016 08:25:32 -0400

notmuch (0.23.3-2) unstable; urgency=medium

  * Add missing depends to notmuch-emacs. Thanks to micah for the
    report.

 -- David Bremner <bremner@debian.org>  Thu, 01 Dec 2016 08:06:59 -0400

notmuch (0.23.3-1) unstable; urgency=medium

  * Re-enable test suite
  * Fix test suite compatibility with gnupg 2.1.16. Fixes: "FTBFS:
    Tests failures", thanks to Lucas Nussbaum (Closes: #844915).
  * Bug fix: "race condition in `notmuch new`?", thanks to Paul Wise
    (Closes: #843127).

 -- David Bremner <bremner@debian.org>  Sat, 26 Nov 2016 08:37:39 -0400

notmuch (0.23.2-1) unstable; urgency=medium

  * New upstream bugfix release
  * Convert notmuch-emacs to dh-elpa, new binary package elpa-notmuch
  * Bug fix: "maintainer script(s) do not start on #!", thanks to
    treinen@debian.org; (Closes: #843287).

 -- David Bremner <bremner@debian.org>  Thu, 10 Nov 2016 22:36:04 -0400

notmuch (0.23.1-1) unstable; urgency=medium

  * New upstream bugfix release
  * Fix test suite for Emacs 25.1
  * Fix some Emacs customization regressions introduced in 0.23
  * Bug fix: "testsuite fails with TERM=unknown", thanks to Gianfranco
    Costamagna (Closes: #841319).

 -- David Bremner <bremner@debian.org>  Sun, 23 Oct 2016 22:06:12 -0300

notmuch (0.23-2) unstable; urgency=medium

  * upload to unstable

 -- David Bremner <bremner@debian.org>  Wed, 05 Oct 2016 21:27:00 -0300

notmuch (0.23-1) experimental; urgency=medium

  * New upstream release
  * Bump minor version of libnotmuch4 because of new symbols.
  * Several new features, see /usr/share/doc/notmuch/NEWS.gz

 -- David Bremner <bremner@debian.org>  Mon, 03 Oct 2016 22:46:26 -0300

notmuch (0.23~rc1-1) experimental; urgency=medium

  * New upstream release candidate
  * Make configure more robust on "unknown" platforms. Fixes FTBFS on
    kfreebsd.

 -- David Bremner <bremner@debian.org>  Fri, 30 Sep 2016 07:19:26 -0300

notmuch (0.23~rc0-1) experimental; urgency=medium

  * New upstream release candidate
  * Bug fix: "Calls to notmuch_directory_get_mtime() don't return
    the recently set mtime", thanks to Lars Luthman (Closes: #826881).
  * Bug fix: "Please document compact command", thanks to Olivier
    Berger (Closes: #825884).

 -- David Bremner <bremner@debian.org>  Mon, 26 Sep 2016 07:28:06 -0300

notmuch (0.22.2-1) unstable; urgency=medium

  * Fix test suite compatibility with GnuPG 2.1.15.  Bug fix: "FTBFS:
    Tests failures", thanks to Lucas Nussbaum (Closes: #837013).

 -- David Bremner <bremner@debian.org>  Thu, 08 Sep 2016 19:09:53 -0300

notmuch (0.22.1-3) unstable; urgency=medium

  * Gag gdb even more. Bug fix: "FTBFS in testing", thanks to Santiago
    Vila (Closes: #834271).

 -- David Bremner <bremner@debian.org>  Sun, 14 Aug 2016 13:31:13 +0900

notmuch (0.22.1-2) unstable; urgency=medium

  * Add explicit build-depends on gnupg, for the test suite.

 -- David Bremner <bremner@debian.org>  Tue, 19 Jul 2016 08:50:13 -0300

notmuch (0.22.1-1) unstable; urgency=medium

  * Correct the definition of `LIBNOTMUCH_CHECK_VERSION`.
  * Document the (lack of) operations permitted on a closed database
    (Closes: #826843).
  * Fix race condition in dump / restore tests.
  * [notmuch-emacs] Tell `message-mode` mode that outgoing messages are mail
  * [notmuch-emacs] Respect charset of MIME parts when reading them

 -- David Bremner <bremner@debian.org>  Tue, 19 Jul 2016 06:42:09 -0300

notmuch (0.22.1~rc0-1) experimental; urgency=medium

  * release candidate for bugfix release

 -- David Bremner <bremner@debian.org>  Thu, 30 Jun 2016 21:28:13 +0200

notmuch (0.22-1) unstable; urgency=medium

  * New upstream release.  See /usr/share/doc/notmuch/NEWS for new
    features and bug fixes.

 -- David Bremner <bremner@debian.org>  Tue, 26 Apr 2016 21:31:44 -0300

notmuch (0.22~rc1-1) experimental; urgency=medium

  * Upstream release candidate

 -- David Bremner <bremner@debian.org>  Sun, 24 Apr 2016 18:03:15 -0300

notmuch (0.22~rc0-1) experimental; urgency=medium

  * Upstream release candidate

 -- David Bremner <bremner@debian.org>  Sat, 16 Apr 2016 08:45:32 -0300

notmuch (0.21-3) unstable; urgency=medium

  * Add mips and mips64el to gdb build-dep blacklist

 -- David Bremner <bremner@debian.org>  Sat, 14 Nov 2015 19:07:06 -0400

notmuch (0.21-2) unstable; urgency=medium

  * Build-conflict with gdb on ppc64el and mipsel. Workaround gdb breakage on those
    architectures (Closes: #804792).

 -- David Bremner <bremner@debian.org>  Thu, 12 Nov 2015 08:54:23 -0400

notmuch (0.21-1) unstable; urgency=medium

  * New upstream release. Highlights include
    - revision tracking for metadata
    - new features and bug fixes for emacs interface
    See /usr/share/doc/notmuch/NEWS for more details.

 -- David Bremner <bremner@debian.org>  Thu, 29 Oct 2015 20:04:42 -0300

notmuch (0.21~rc3-3) experimental; urgency=medium

  * Build-conflict with gdb-minimal. gdb python scripts are needed for
    the test suite

 -- David Bremner <bremner@debian.org>  Sun, 25 Oct 2015 22:08:56 -0300

notmuch (0.21~rc3-2) experimental; urgency=medium

  * Bug fix: "reply-to encrypted messages in tree view fails to quote
    and defaults to unencrypted message", thanks to Vagrant Cascadian
    (Closes: #795243).
  * Bug fix: "install/notmuch-emacs may interact with console, fail
    emacs24 upgrade", thanks to Hilko Bengen (Closes: #802952).

 -- David Bremner <bremner@debian.org>  Sun, 25 Oct 2015 13:42:57 -0300

notmuch (0.21~rc3-1) experimental; urgency=medium

  * New upstream release candidate

 -- David Bremner <bremner@debian.org>  Thu, 22 Oct 2015 09:19:02 -0300

notmuch (0.21~rc2-1) experimental; urgency=medium

  * New upstream release candidate

 -- David Bremner <bremner@debian.org>  Mon, 19 Oct 2015 07:25:10 -0300

notmuch (0.21~rc1-1) experimental; urgency=medium

  * New upstream release candidate

 -- David Bremner <bremner@debian.org>  Thu, 15 Oct 2015 08:08:17 -0300

notmuch (0.20.2-2) unstable; urgency=medium

  * Fix linking in emacsen-install script. The previous version can
    break an emacs upgrade.

 -- David Bremner <bremner@debian.org>  Sat, 26 Sep 2015 09:26:41 -0300

notmuch (0.20.2-1) unstable; urgency=medium

  * Bug fix: "notmuch-tree does not mark messages as read", thanks to
    Raúl Benencia (Closes: #789693).

 -- David Bremner <bremner@debian.org>  Sat, 27 Jun 2015 15:03:33 +0200

notmuch (0.20.1-1) unstable; urgency=medium

  * Bug fix: "FTBFS on arm64", thanks to Edmund Grimley Evans (Closes:
    #787341).

 -- David Bremner <bremner@debian.org>  Mon, 01 Jun 2015 21:58:54 +0200

notmuch (0.20-1) unstable; urgency=medium

  * New upstream release
    - new mimetype search prefix
    - improvements to emacs, vim, and mutt front-ends
    - undeprecate single message mboxes.
    - reduced noise on stderr from the library
    - improved API for notmuch_query_search_{messages, thread}

 -- David Bremner <bremner@debian.org>  Sun, 31 May 2015 11:21:14 +0200

notmuch (0.20~rc2-1) experimental; urgency=medium

  * New upstream release candidate.
  * Fix breakage of python bindings under python3

 -- David Bremner <bremner@debian.org>  Sat, 23 May 2015 21:05:03 +0200

notmuch (0.20~rc1-1) experimental; urgency=medium

  * New upstream release candidate

 -- David Bremner <bremner@debian.org>  Mon, 04 May 2015 08:08:00 +0200

notmuch (0.19-1) experimental; urgency=medium

  * New upstream release.
    - Improvements to reliability of 'notmuch dump' and the error
    handling for 'notmuch insert'.
    - The new 'notmuch address' command is intended to make searching
    for email addresses more convenient.
    - At the library level the revised handling of missing messages
    fixes at least one bug in threading.
    - Interface improvements to the emacs interface, most notably the
    ability to bindkeyboard shortcuts to saved searches.

 -- David Bremner <bremner@debian.org>  Fri, 14 Nov 2014 19:34:12 +0100

notmuch (0.19~rc2-1) experimental; urgency=medium

  * New upstream release candidate
  * Updated defaults for "notmuch address"
  * Assert compliance with policy 3.9.6

 -- David Bremner <bremner@debian.org>  Sun, 09 Nov 2014 16:46:31 +0100

notmuch (0.19~rc1-1) experimental; urgency=low

  * New upstream release candidate
  * Bump libnotmuch SONAME because of API changes

 -- David Bremner <bremner@debian.org>  Thu, 06 Nov 2014 00:30:39 +0100

notmuch (0.18.2-1) unstable; urgency=medium

  * Rebuild for unstable.
  * Translate T380-atomicity to use gdb/python
  * Emacs 24.4 related bug fixes
  * Simplify T360-symbol-hiding, port to ppc64el

 -- David Bremner <bremner@debian.org>  Sat, 25 Oct 2014 18:19:53 +0200

notmuch (0.18.2~rc1-1) experimental; urgency=medium

  * Test suite bug and portability fix release.

 -- David Bremner <bremner@debian.org>  Sat, 25 Oct 2014 10:48:16 +0200

notmuch (0.18.1-2) unstable; urgency=medium

  * Update build-deps to use emacs24 on buildd (Closes: #756085)
  * Disable gdb atomicity test for arm64 as gdb is currently broken on
    the (unofficial) buildds
  * Re-enable atomicity test on armhf; upstream fix seems to have
    worked.

 -- David Bremner <bremner@debian.org>  Sat, 09 Aug 2014 11:48:10 -0300

notmuch (0.18.1-1) unstable; urgency=medium

  * New upstream bug fix release
    - Re-enable support for single-message mbox files
    - Fix for phrase indexing
    - Make tagging empty query in Emacs harmless

 -- David Bremner <bremner@debian.org>  Wed, 25 Jun 2014 07:20:45 -0300

notmuch (0.18.1~rc0-1) experimental; urgency=medium

  * New upstream bug fix release (candidate)
  * Tighten dependence of python packages on libnotmuch
    (Closes: #749881).
  * Redo emacsen-install script from sample in emacsen-common
    (Closes: #739839).

 -- David Bremner <bremner@debian.org>  Sat, 14 Jun 2014 07:50:28 -0300

notmuch (0.18-3) unstable; urgency=medium

  * Disable atomicity tests on armel.

 -- David Bremner <bremner@debian.org>  Thu, 08 May 2014 14:26:45 +0900

notmuch (0.18-2) unstable; urgency=medium

  * Disable atomicity tests on armhf. These should be re-enabled when
    upstream releases a fix for this (in progress).

 -- David Bremner <bremner@debian.org>  Thu, 08 May 2014 08:28:33 +0900

notmuch (0.18-1) unstable; urgency=medium

  * New upstream release. For detailed release notes see
    see /usr/share/doc/notmuch/NEWS.gz. Some highlights:
    - Changes/enhancements to searching for messages by filesystem
      location ('folder:' and 'path:' prefixes).
    - Saved searches in Emacs have also been enhanced to allow
      distinct search orders for each one.
    - Another enhancement to the Emacs interface is that replies to
      encrypted messages are now encrypted, reducing the risk of
      unintentional information disclosure.
    - The default dump output format has changed to the more robust
      'batch-tag' format.
    - The previously deprecated parsing of single message mboxes has
      been removed.

 -- David Bremner <bremner@debian.org>  Tue, 06 May 2014 16:20:39 +0900

notmuch (0.18~rc1-1) experimental; urgency=low

  * Upstream release candidate
    - include encoding fix for vim client.

 -- David Bremner <bremner@debian.org>  Sun, 04 May 2014 07:29:51 +0900

notmuch (0.18~rc0-1) experimental; urgency=low

  * Upstream release candidate.
  * Bug fix: "insufficient sanitization of arguments to notmuch CLI",
    thanks to Antoine Beaupré (Closes: #737496).
  * Bug fix: "notmuch(1) manpage: typo: int -> in", thanks to Jakub
    Wilk (Closes: #739556).
  * Bug fix: "get a quiet option", thanks to Joerg Jaspert (Closes:
    #666027).
  * Bug fix: "Please remove me from Uploaders", thanks to martin f
    krafft (Closes: #719100).
  * Bug fix: "M-x notmuch-show-reply on an encrypted message should
    insert encryption tags into the mml buffer", thanks to Daniel Kahn
    Gillmor (Closes: #704648).

 -- David Bremner <bremner@debian.org>  Tue, 22 Apr 2014 09:27:29 +0900

notmuch (0.17-5) unstable; urgency=medium

  * Bug fix: "unowned directory after purge: /0755/", thanks to
    Andreas Beckmann (Closes: #740325).

 -- David Bremner <bremner@debian.org>  Mon, 03 Mar 2014 07:29:06 -0400

notmuch (0.17-4) unstable; urgency=medium

  * Bug fix: "Please update ruby binary extension install path",
    thanks to Christian Hofstaedtler (Closes: #739120).

 -- David Bremner <bremner@debian.org>  Tue, 18 Feb 2014 21:37:44 -0400

notmuch (0.17-3) unstable; urgency=medium

  * update notmuch-emacs for debian emacs policy 2.0.6
  * Update emacs test suite for Hurd compatibility

 -- David Bremner <bremner@debian.org>  Sun, 12 Jan 2014 17:07:16 -0400

notmuch (0.17-2) unstable; urgency=medium

  * Bug fix: "package should warn in a NEWS.Debian file about possible
    pre-upgrade action", thanks to Jonas Smedegaard (Closes: #733853).

 -- David Bremner <bremner@debian.org>  Wed, 01 Jan 2014 07:44:25 -0400

notmuch (0.17-1) unstable; urgency=low

  * New upstream feature release. See /usr/share/doc/notmuch/NEWS.gz
    for details.  Highlights include:
    - notmuch compact command (Closes: #720543).
    - emacs "tree" view
  * Remove madduck from uploaders (Closes: #719100).

 -- David Bremner <bremner@debian.org>  Mon, 30 Dec 2013 20:28:20 -0400

notmuch (0.17~rc4-1) experimental; urgency=low

  * New upstream release candidate

 -- David Bremner <bremner@debian.org>  Sat, 28 Dec 2013 18:30:06 -0400

notmuch (0.17~rc3-1) experimental; urgency=low

  * New upstream release candidate

 -- David Bremner <bremner@debian.org>  Sat, 07 Dec 2013 17:05:11 +0800

notmuch (0.17~rc2-1) experimental; urgency=low

  * New upstream release candidate
  * Remove gdb as build-dep on s390x. This implicitly disables failing
    atomicity test.  For more information, see #728705

 -- David Bremner <bremner@debian.org>  Sun, 24 Nov 2013 19:34:28 -0400

notmuch (0.17~rc1-1) experimental; urgency=low

  * New upstream release candidate

 -- David Bremner <bremner@debian.org>  Wed, 20 Nov 2013 19:27:48 -0400

notmuch (0.16-1) unstable; urgency=low

  * New upstream feature release
    - 'notmuch insert' command replaces notmuch-deliver (Closes: #692889).
    - New ruby based vim interface (Closes: 616692, 636707).
  * Provide a notmuch-dbg package, thanks to Daniel Kahn Gillmor
    (Closes: #717339).
  * Include alot to the list of recommended interfaces, thanks to
    Simon Chopin (Closes: #709832).

 -- David Bremner <bremner@debian.org>  Sat, 03 Aug 2013 08:28:39 -0300

notmuch (0.15.2-2) unstable; urgency=low

  * Bug fix: tighten dependence of notmuch-mutt on notmuch,
    thanks to Philippe Gimmel and Jameson Rollins (Closes: #703608).
  * Bump Standards-Version to 3.9.4; no changes.

 -- David Bremner <bremner@debian.org>  Sat, 25 May 2013 18:37:23 -0300

notmuch (0.15.2-1) experimental; urgency=low

  * Upstream bug fix release.
    - Improve support for parallel building
    - Update Emacs tests for portability, fix FTBFS on hurd-i386

 -- David Bremner <bremner@debian.org>  Fri, 22 Mar 2013 20:42:42 -0400

notmuch (0.15.1-1) experimental; urgency=low

  * Upstream bug fix release: set default TERM for running tests.
  * Re-enable build time self-tests.

 -- David Bremner <bremner@debian.org>  Thu, 24 Jan 2013 07:19:45 -0400

notmuch (0.15-2) experimental; urgency=low

  * Disable tests until a proper fix for running tests without a
    proper TERM value is developed (again).

 -- David Bremner <bremner@debian.org>  Sun, 20 Jan 2013 18:36:16 -0400

notmuch (0.15-1) experimental; urgency=low

  * New upstream release.
    - Date range search support
    - Empty tag names and tags beginning with "-" are deprecated
    - Support for single message mboxes is deprecated
    - Fixed `notmuch new` to skip ignored broken symlinks
    - New dump/restore format and tagging interface
    - Emacs Interface
      - Removal of the deprecated `notmuch-folders` variable
      - Visibility of MIME parts can be toggled
      - Emacs now buttonizes mid: links
      - Improved text/calendar content handling
      - Disabled coding conversions when reading
      - Fixed errors with HTML email containing images in Emacs 24
      - Fixed handling of tags with unusual characters in them
      - Fixed buttonization of id: links without quote characters
      - Automatic tag changes are now unified and customizable
      - Support for stashing the thread id in show view
      - New add-on tool: notmuch-pick

 -- David Bremner <bremner@debian.org>  Fri, 18 Jan 2013 21:23:36 -0400

notmuch (0.15~rc1-1) experimental; urgency=low

  * New upstream release candidate.
  * Change priority to optional (Closes: #687217).
  * Remove Dm-Upload-Allowed field, as this is no longer used by
    Debian.
  * Add python3 bindings, thanks to Jakub Wilk (Closes: #683515).
  * Bug fix: ".ical attachment problem", (Closes: #688747).

 -- David Bremner <bremner@debian.org>  Wed, 16 Jan 2013 08:28:27 -0400

notmuch (0.14-1) experimental; urgency=low

  [ Stefano Zacchiroli ]
  * notmuch-mutt: fix tag action invocation (Closes: #678012)
  * Use notmuch-search-terms manpage in notmuch-mutt (Closes: #675073).

  [ David Bremner ]
  * Do a better job of cleaning up after configuration and testing
    (Closes: #683505)
  * Alternately depend on emacs24 instead of emacs23 (Closes: #677900).
  * New upstream version
    - incompatible changes to dump/restore syntax
    - bug fixes for maildir synchronization

 -- David Bremner <bremner@debian.org>  Tue, 21 Aug 2012 10:39:33 +0200

notmuch (0.13.2-1) unstable; urgency=low

  * Upstream bugfix release. No changes to binary packages.

 -- David Bremner <bremner@debian.org>  Sat, 02 Jun 2012 18:16:01 -0300

notmuch (0.13.1-1) unstable; urgency=low

  * Upstream bugfix release.
    - fix for encoding problems with reply in emacs
    - notmuch_database_(get_directory|find_message_by_filename) now
      work for read-only databases.

 -- David Bremner <bremner@debian.org>  Fri, 25 May 2012 21:19:06 -0300

notmuch (0.13-1) unstable; urgency=low

  * New upstream release. See /usr/share/doc/notmuch/NEWS.gz for changes.

  [ Stefano Zacchiroli ]
  * Recommend all notmuch UI (including notmuch-mutt) as alternatives,
    to avoid unneeded vim/emacs installation. Thanks Matteo F. Vescovi
    for the patch. (Closes: #673011)

 -- David Bremner <bremner@debian.org>  Tue, 15 May 2012 18:19:32 -0300

notmuch (0.13~rc1-2) experimental; urgency=low

  * New upstream pre-release
  * new binary package "notmuch-mutt" for Mutt integration
  * Bump libnotmuch SONAME because of API changes

 -- David Bremner <bremner@debian.org>  Sat, 05 May 2012 10:26:47 -0300

notmuch (0.12-1) unstable; urgency=low

  * New upstream release
    - Python 3.2 support
    - GMime 2.6 support
    - Many updates to emacs interface (see /usr/share/doc/notmuch/NEWS)
    - Optionally ignore some files/directories within mail hierarchy

 -- David Bremner <bremner@debian.org>  Tue, 20 Mar 2012 18:45:22 -0300

notmuch (0.12~rc2-1) experimental; urgency=low

  * Upstream pre-release
  * New bug fixes since ~rc1
    - fix for uninitialized variable
    - fix for python bindings type signatures

 -- David Bremner <bremner@debian.org>  Sun, 18 Mar 2012 08:10:35 -0300

notmuch (0.12~rc1-1) experimental; urgency=low

  * Upstream pre-release.
  * Bump standards version to 3.9.3; no changes.

 -- David Bremner <bremner@debian.org>  Thu, 01 Mar 2012 07:51:45 -0400

notmuch (0.11.1-1) unstable; urgency=low

  * Upstream bugfix release
    - Fix error handling bug in python bindings
    - Fix vulnerability in emacs reply handling

 -- David Bremner <bremner@debian.org>  Fri, 03 Feb 2012 08:35:41 -0400

notmuch (0.11-1) unstable; urgency=low

  * New upstream release.
    - New 'hook' feature for notmuch-new
    - performance and memory use improvements
    - new add-on tool notmuch-deliver

 -- David Bremner <bremner@debian.org>  Fri, 13 Jan 2012 19:59:23 -0400

notmuch (0.11~rc3-1) experimental; urgency=low

  * New upstream release candidate
    - Fix for uninitialized variable(s) in notmuch-reply

 -- David Bremner <bremner@debian.org>  Mon, 09 Jan 2012 07:07:46 -0400

notmuch (0.11~rc2-1) experimental; urgency=low

  * New upstream release candidate.
    - Includes fix for one python bindings segfault.

 -- David Bremner <bremner@debian.org>  Mon, 02 Jan 2012 06:57:29 -0400

notmuch (0.11~rc1-1) experimental; urgency=low

  * New upstream release candidate.

 -- David Bremner <bremner@debian.org>  Sun, 25 Dec 2011 23:07:08 -0400

notmuch (0.10.2-1) unstable; urgency=low

  * Upstream bug fix release
    - Fix segfault in python bindings due to missing g_type_init call.

 -- David Bremner <bremner@debian.org>  Sun, 04 Dec 2011 22:06:46 -0400

notmuch (0.10.1-1) unstable; urgency=low

  * Upstream bug fix release.
    - Fix segfault on "notmuch --help"

 -- David Bremner <bremner@debian.org>  Fri, 25 Nov 2011 12:11:30 -0500

notmuch (0.10-1) unstable; urgency=low

  * New upstream release
    - search performance improvements
    - emacs UI improvements
    - new dump/restore features
    - new script contrib/nmbug for sharing tags
    - see /usr/share/doc/notmuch/NEWS for details

 -- David Bremner <bremner@debian.org>  Wed, 23 Nov 2011 07:44:01 -0400

notmuch (0.10~rc2-1) experimental; urgency=low

  * New upstream release candidate
    - includes patch to avoid long unix domain socket paths in tests

 -- David Bremner <bremner@debian.org>  Sat, 19 Nov 2011 08:21:39 -0400

notmuch (0.10~rc1-1) experimental; urgency=low

  * New upstream release candidate.

 -- David Bremner <bremner@debian.org>  Tue, 15 Nov 2011 19:46:55 -0400

notmuch (0.9-1) unstable; urgency=low

  * New upstream release.
  * Only doc changes since last release candidate.
  * Upload to unstable.

 -- David Bremner <bremner@debian.org>  Tue, 11 Oct 2011 21:51:29 -0300

notmuch (0.9~rc2-1) experimental; urgency=low

  * Upstream release candidate
  * API changes for n_d_find_message and n_d_find_message_by_filename.
    - New SONAME for libnotmuch
    - bindings changes for ruby and python
  * Less non-text parts reported in replies.
  * emacs: provide button action to fetch unknown gpg keys

 -- David Bremner <bremner@debian.org>  Fri, 07 Oct 2011 18:53:04 -0300

notmuch (0.9~rc1-1) experimental; urgency=low

  * Upstream release candidate
    - Atomicity improvements, thanks to Austin Clements
    - Add missing call to g_type_init, thanks to Aaron Ecay
  * notmuch-emacs: add versioned dependency on notmuch.
    (Closes: #642240).

 -- David Bremner <bremner@debian.org>  Sun, 25 Sep 2011 11:26:01 -0300

notmuch (0.8-1) unstable; urgency=low

  * New upstream version.
    - Improved handling of message/rfc822 parts
    - Improved Build system portability
    - Documentation update for Ruby bindings
    - Unicode, iterator, PEP8 changes for python bindings

 -- David Bremner <bremner@debian.org>  Sat, 10 Sep 2011 08:53:55 -0300

notmuch (0.8~rc1-1) experimental; urgency=low

  * Upstream release candidate.

 -- David Bremner <bremner@debian.org>  Tue, 06 Sep 2011 22:24:24 -0300

notmuch (0.7-1) unstable; urgency=low

  * New upstream release (no changes since 0.7~rc1).
  * Upload to unstable.

 -- David Bremner <bremner@debian.org>  Mon, 01 Aug 2011 21:46:26 +0200

notmuch (0.7~rc1-1) experimental; urgency=low

  * Upstream release candidate.
  * Fix for notmuch.sym and parallel build (Thanks to
    Thomas Jost)
  * Bug fixes from Jason Woofenden for vim interface:
    -  Fix "space (in show mode) mostly adds tag:inbox and tag:unread
       instead of removing them"  (Closes: #633009).
    -  Fix "says press 's'; to toggle signatures, but it's
       really 'i'",  (Closes: #633115).
    -  Fix "fix for from list on search pages", (Closes: #633045).
  * Bug fixes for vim interface from Uwe Kleine-König
    - use full path for sendmail/doc fix
    - fix compose temp file name
  * Python tag encoding fixes from Sebastian Spaeth.

 -- David Bremner <bremner@debian.org>  Fri, 29 Jul 2011 12:16:56 +0200

notmuch (0.6.1-1) unstable; urgency=low

  * Properly install README.Debian in notmuch-vim (Closes: #632992).
    Thanks to Jason Woofenden for the report.
  * Force notmuch to depend on the same version of libnotmuch. Thanks to
    Uwe Kleine-König for the patch.
  * Export typeinfo for Xapian exceptions from libnotmuch. This fixes
    certain mysterious uncaught exception problems.

 -- David Bremner <bremner@debian.org>  Sun, 17 Jul 2011 10:20:42 -0300

notmuch (0.6) unstable; urgency=low

  * New upstream release; see /usr/share/doc/notmuch/NEWS for
    details. Highlights include:
    - Folder-based search (Closes: #597222)
    - PGP/MIME decryption and verification
  * Document strict dependency on emacs23 (Closes: #631994).

 -- David Bremner <bremner@debian.org>  Fri, 01 Jul 2011 11:45:22 -0300

notmuch (0.6~rc1) experimental; urgency=low

  * Git snapshot 3f777b2
  * Upstream release candidate.
  * Fix description of notmuch-vim to mention vim, not emacs
    (Closes: #631974)
  * Install zsh completion as an example instead of into /usr/share/zsh to
    avoid file conflict with zsh.

 -- David Bremner <bremner@debian.org>  Thu, 30 Jun 2011 10:02:05 -0300

notmuch (0.6~254) experimental; urgency=low

  [David Bremner]
  * Git snapshot fba968d
  * Upstream release candidate
  * Build binary package python-notmuch from upstream notmuch.
  * Split off emacs and vim interfaces into their own packages.
    (Closes: #578199)
  * Hide Xapian exception symbols
  * Build-depend on emacs23-nox instead of emacs

  [ Jameson Rollins ]
  * Bump standards version to 3.9.2 (No changes).

 -- David Bremner <bremner@debian.org>  Thu, 23 Jun 2011 07:50:05 -0300

notmuch (0.6~237) experimental; urgency=low

  * Git snapshot 12d6f90
  * Emacs: hide original message in top posted replies, isearch fix,
    message display/hiding fixes/improvements.
  * CLI: received header fixes.
  * python: Improve docs, Remove Messages().__len__, Implement
    Message.__cmp__ and __hash__, Message.tags_to_maildir_flags

 -- David Bremner <bremner@debian.org>  Sat, 18 Jun 2011 11:14:51 -0300

notmuch (0.6~215) experimental; urgency=low

  * Git snapshot 5143e5e
  * GMime: improve password handling, prevent premature closing stdout
  * Emacs: sender address UI tweaks
  * lib/message-file: plug three memleaks.
  * Updated python bindings
  * Sanitize "Subject:" and "Author:" fields in notmuch-search
  * vim: new delete command, update mark as read command

 -- David Bremner <bremner@debian.org>  Sat, 04 Jun 2011 08:37:36 -0300

notmuch (0.6~180) experimental; urgency=low

  * Git snapshot 1a96c40
  * Fix corruption of binary parts
    (see ML id:"874o4a1m74.fsf@yoom.home.cworth.org")

 -- David Bremner <bremner@debian.org>  Tue, 31 May 2011 21:16:35 -0300

notmuch (0.6~171) experimental; urgency=low

  * Git snapshot cb8418784c2
  * PGP/MIME handling in CLI and emacs front end.
  * cli: Rewrite of multipart handling.
  * emacs: Make the queries used in the all-tags section configurable
  * emacs: Choose from address when composing/replying
  * emacs: add notmuch-before- and notmuch-after-tag-hook
  * notmuch reply: Avoid segmentation fault when printing multiple parts
  * notmuch show: New part output handling.
  * emacs: Show cleaner `From:' addresses in the summary line.
  * emacs: Add custom `notmuch-show-elide-same-subject',
    `notmuch-show-always-show-subject'
  * emacs: Render text/x-vcalendar parts.
  * emacs: Add `notmuch-show-multipart/alternative-discouraged'.
  * vim: parse 'from' address, use sendmail directly, implement archive in
    show view, refactor tagging stuff
  * Eager metadata optimizations
  * emacs: Fix notmuch-search-process-filter to handle incomplete lines
  * Fix installation of zsh completion
  * new: Enhance progress reporting
  * Do not defer maildir flag synchronization for new messages
  * vim: Get user email address from notmuch config file.
  * lib: Save and restore term position in message while indexing.
  * notmuch search: Clean up some memory leaks during search loop.
  * New bindings for Go
  * ruby: Add wrapper for message_get_filenames,  maildir sync. interface
    query_get_s{ort,tring}
  * Add support for folder-based searching.
  * compatibility fixes for emacs22

 -- David Bremner <bremner@debian.org>  Sat, 28 May 2011 07:25:49 -0300

notmuch (0.5+nmu3) unstable; urgency=low

  * Non-maintainer upload.
  * Upload to unstable.

 -- David Bremner <bremner@debian.org>  Sun, 01 May 2011 15:09:09 -0300

notmuch (0.5+nmu2) experimental; urgency=low

  * Non-maintainer upload.
  * Second try at timeout for test. Put timeouts at top level.

 -- David Bremner <bremner@debian.org>  Sun, 19 Dec 2010 21:40:08 -0400

notmuch (0.5+nmu1) experimental; urgency=low

  * Non-maintainer upload.
  * Add a timeout to emacs tests to hopefully work around build failures.

 -- David Bremner <bremner@debian.org>  Tue, 14 Dec 2010 22:23:51 -0400

notmuch (0.5) unstable; urgency=low

  * new: maildir-flag synchronization
  * new: New "notmuch show --format=raw" (enables local emacs interface,
    for example, to use remote notmuch via ssh)
  * lib: Support for multiple files for a message
    (notmuch_message_get_filenames)
  * lib: Support for maildir-flag synchronization
    (notmuch_message_tags_to_maildir_flags and
    notmuch_message_maildir_flags_to_tags)
  * emacs: Incompatible change to format of notmuch-fcc-dirs variable (for
    users using the "fancy" configuration)
  * emacs: Cleaner display of subject lines in thread views

 -- Carl Worth <cworth@debian.org>  Thu, 11 Nov 2010 20:49:11 -0800

notmuch (0.4) unstable; urgency=low

  * new: notmuch search --output=(summary|threads|messages|tags|files)
  * new: notmuch show --format=mbox <search-specification>
  * new: notmuch config [get|set] <section>.<item> [value ...]
  * lib: Add notmuch_query_get_query_string and notmuch_query_get_sort
  * emacs: Enable Fcc of all sent messages by default (to "sent" directory)
  * emacs: Ability to all open messages in a thread to a pipe
  * emacs: Optional support for detecting inline patches
  * emacs: Automatically tag messages as "replied" when sending a reply
  * emacs: Allow search-result color specifications to overlay each other
  * emacs: Make hidden author names still available for incremental search.
  * emacs: New binding of Control-TAB (works like TAB in reverse)
  * test: New modularization of test suite.
  * test: New testing of emacs interface.
  * bugfix: Avoid setting Bcc header in "notmuch reply"
  * bugfix: Avoid corruption of database when "notmuch new " is interrupted.
  * bugfix: Fix failure with extremely long message ID headers.
  * bugfix: Fix for messages with "charset=unknown-8bit"
  * bugfix: Fix notmuch_query_search_threads to return NULL on any exception
  * bugfix: Fix "notmuch search" to return non-zero on any exception
  * emacs bugfix: Fix for message with a subject containing, "[1234]"
  * emacs bugfix: Fix to correctly handle message IDs containing ".."
  * emacs bugfix: Fix initialization so "M-x notmuch" works by default.

 -- Carl Worth <cworth@debian.org>  Mon, 01 Nov 2010 16:23:47 -0700

notmuch (0.3.1) unstable; urgency=low

  * Fix an infinite loop in "notmuch reply"
  * Fix a potential SEGV in "notmuch search"
  * emacs: Fix calculations for line wrapping in the "notmuch" view.
  * emacs: Fix Fcc support to prompt to create a directory if necessary

 -- Carl Worth <cworth@debian.org>  Tue, 27 Apr 2010 17:02:07 -0700

notmuch (0.3) unstable; urgency=low

  * User-configurable tags for new messages
  * Threads search results named based on subjects that match search
  * Faster operation of "notmuch tag" (avoid unneeded sorting)
  * Even Better guessing of From: header for "notmuch reply"
  * Indication of author names that match a search
  * emacs: An entirely new initial view for notmuch, (friendly yet powerful)
  * emacs: Full-featured "customize" support for configuring notmuch
  * emacs: Support for doing tab-completion of email addresses
  * emacs: Support for file-based (Fcc) delivery of sent messages
  * emacs: New 'G' key binding to trigger mail refresh (G == "Get new mail")
  * emacs: Implement emacs message display with the JSON output from notmuch
  * emacs: Better handling of HTML/MIME attachments (inline images!)
  * emacs: Customizable support for tidying of text/plain message content
  * emacs: New support for searchable citations (even when hidden)
  * emacs: More flexible handling of header visibility
  * emacs: The Return key now toggles message visibility anywhere
  * emacs: Customizable formatting of search results
  * emacs: Generate nicer names for search buffers when using a saved search.
  * emacs: Add a notmuch User-Agent header when sending mail from notmuch/emacs
  * emacs: New keybinding (M-Ret) to open all collapsed messages in a thread
  * libnotmuch1: Provide a new NOTMUCH_SORT_UNSORTED value for queries

 -- Carl Worth <cworth@debian.org>  Tue, 27 Apr 2010 02:07:29 -0700

notmuch (0.2) unstable; urgency=low

  * Better guessing of From: header.
  * Make "notmuch count" with no arguments count all messages
  * Provide a new special-case search term of "*" to match all messages.
  * Detect thread connections when a parent message is missing.
  * Fix potential data loss in "notmuch new" with SIGINT
  * Fix segfault when a message includes a MIME part that is empty.
  * Fix handling of non-ASCII characters with --format=json
  * Fix headers to be properly decoded in "notmuch reply"
  * emacs: Show the last few lines of citations as well as the first few lines.
  * emacs: The '+' and '-' commands can now add and remove tags by region.
  * emacs: More meaningful buffer names for thread-view buffers.
  * emacs: Customized colors of threads in search view based on tags.

 -- Carl Worth <cworth@debian.org>  Fri, 16 Apr 2010 10:20:23 -0700

notmuch (0.1-1) unstable; urgency=low

  [ martin f. krafft ]
  * Add suggestion to vim-addon-manager.

  [ Carl Worth ]
  * Improve package description (closes: #566282).
  * New upstream version (0.1) (closes: #576647).
  * New versioning to track upstream version scheme.
  * Split packaging into notmuch, libnotmuch1, and libnotmuch-dev.
  * Update to advertise conformance with policy 3.8.4 (no changes).
  * Add a debian/watch file to notice upstream tar files.

 -- Carl Worth <cworth@debian.org>  Tue, 06 Apr 2010 18:27:49 -0700

notmuch (0.0+201001211401) unstable; urgency=low

  * Upload to Debian (closes: #557354).
  * New versioning scheme.
  * Added emacs build dependency.
  * Added Vcs-Browser field to debian/control.
  * Downgrade recommendation for emacs to suggestion.
  * Add vim to suggestions and enhancements.
  * Put debian/* under separate copyright.
  * Make Carl the maintainer.
  * Add myself to uploaders.
  * Install the vim plugin (using vim-addons).

 -- martin f. krafft <madduck@debian.org>  Thu, 21 Jan 2010 14:00:54 +1300

notmuch (0.0-1) unstable; urgency=low

  * New Debian package.

 -- Jameson Graef Rollins <jrollins@finestructure.net>  Fri, 27 Nov 2009 13:39:09 -0500<|MERGE_RESOLUTION|>--- conflicted
+++ resolved
@@ -1,4 +1,3 @@
-<<<<<<< HEAD
 notmuch (0.32.3-1) unstable; urgency=medium
 
   * new upstream bugfix release
@@ -44,7 +43,7 @@
   * New upstream release candidate
 
  -- David Bremner <bremner@debian.org>  Sat, 24 Apr 2021 12:46:10 -0300
-=======
+
 notmuch (0.31.4-2) unstable; urgency=medium
 
   * Cherry pick upstream commit 3f4de98e7c8, which fixes a bug where
@@ -53,7 +52,6 @@
   * Add build-dependency on xapian-tools, for new test
 
  -- David Bremner <bremner@debian.org>  Mon, 28 Jun 2021 22:48:02 -0300
->>>>>>> b6cfc8a6
 
 notmuch (0.31.4-1) unstable; urgency=medium
 
