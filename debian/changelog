--- conflicted
+++ resolved
@@ -1,10 +1,9 @@
-<<<<<<< HEAD
-notmuch (0.34.2-1~bpo11+1) bullseye-backports; urgency=medium
+notmuch (0.35-1~bpo11+1) bullseye-backports; urgency=medium
 
   * Rebuild for bullseye-backports.
 
- -- David Bremner <bremner@debian.org>  Mon, 10 Jan 2022 11:03:13 -0400
-=======
+ -- David Bremner <bremner@debian.org>  Tue, 15 Feb 2022 20:54:43 -0400
+
 notmuch (0.35-1) unstable; urgency=medium
 
   * New upstream release
@@ -29,7 +28,12 @@
     python module.
 
  -- David Bremner <bremner@debian.org>  Sun, 09 Jan 2022 15:30:38 -0400
->>>>>>> 7b592187
+
+notmuch (0.34.2-1~bpo11+1) bullseye-backports; urgency=medium
+
+  * Rebuild for bullseye-backports.
+
+ -- David Bremner <bremner@debian.org>  Mon, 10 Jan 2022 11:03:13 -0400
 
 notmuch (0.34.2-1) unstable; urgency=medium
 
