--- conflicted
+++ resolved
@@ -1,4 +1,37 @@
-<<<<<<< HEAD
+notmuch (0.28-2) unstable; urgency=medium
+
+  * Override location of bash, because /usr/bin/bash might exist
+    thanks to usrmerge.
+
+ -- David Bremner <bremner@debian.org>  Fri, 12 Oct 2018 20:54:00 -0300
+
+notmuch (0.28-1) unstable; urgency=medium
+
+  * New upstream releases.
+  * Includes threading fixes, support for relative database paths, and
+    rewritten zsh completion.
+
+ -- David Bremner <bremner@debian.org>  Fri, 12 Oct 2018 20:17:27 -0300
+
+notmuch (0.28~rc0-1) experimental; urgency=medium
+
+  * New upstream release candidate.
+
+ -- David Bremner <bremner@debian.org>  Wed, 03 Oct 2018 20:36:57 -0300
+
+notmuch (0.27-3) unstable; urgency=medium
+
+  * Update Vcs-Git to use https and specify correct branch
+  * Update Build-depends for unversioned emacs packages.
+
+ -- David Bremner <bremner@debian.org>  Sat, 08 Sep 2018 18:20:10 -0300
+
+notmuch (0.27-2) unstable; urgency=medium
+
+  * Add texinfo as a build-dep, build info version of documentation.
+
+ -- David Bremner <bremner@debian.org>  Thu, 28 Jun 2018 21:01:29 -0300
+
 notmuch (0.27-1~bpo9+2) stretch-backports; urgency=medium
 
   * Disable test T460-emacs-tree on arm64. The failures seems to be an upstream
@@ -13,41 +46,6 @@
     available in backports.
 
  -- David Bremner <bremner@debian.org>  Mon, 18 Jun 2018 21:23:26 -0300
-=======
-notmuch (0.28-2) unstable; urgency=medium
-
-  * Override location of bash, because /usr/bin/bash might exist
-    thanks to usrmerge.
-
- -- David Bremner <bremner@debian.org>  Fri, 12 Oct 2018 20:54:00 -0300
-
-notmuch (0.28-1) unstable; urgency=medium
-
-  * New upstream releases.
-  * Includes threading fixes, support for relative database paths, and
-    rewritten zsh completion.
-
- -- David Bremner <bremner@debian.org>  Fri, 12 Oct 2018 20:17:27 -0300
-
-notmuch (0.28~rc0-1) experimental; urgency=medium
-
-  * New upstream release candidate.
-
- -- David Bremner <bremner@debian.org>  Wed, 03 Oct 2018 20:36:57 -0300
-
-notmuch (0.27-3) unstable; urgency=medium
-
-  * Update Vcs-Git to use https and specify correct branch
-  * Update Build-depends for unversioned emacs packages.
-
- -- David Bremner <bremner@debian.org>  Sat, 08 Sep 2018 18:20:10 -0300
-
-notmuch (0.27-2) unstable; urgency=medium
-
-  * Add texinfo as a build-dep, build info version of documentation.
-
- -- David Bremner <bremner@debian.org>  Thu, 28 Jun 2018 21:01:29 -0300
->>>>>>> 175f80c4
 
 notmuch (0.27-1) unstable; urgency=medium
 
