<<<<<<< HEAD
notmuch (0.33.1-1~bpo11+1) bullseye-backports; urgency=medium

  * Rebuild for bullseye-backports.

 -- David Bremner <bremner@debian.org>  Mon, 20 Sep 2021 07:19:11 -0300
=======
notmuch (0.34.2-1) unstable; urgency=medium

  * New upstream bugfix with release, with fixes database location in
    library and notmuch2 python module.
  * Build only against the default version of python, to avoid including
    multiple .abi3.so files in python3-notmuch2

 -- David Bremner <bremner@debian.org>  Fri, 10 Dec 2021 09:35:43 -0400

notmuch (0.34.1-1) unstable; urgency=medium

  * New upstream bugfix release. Fixes a memory deallocation error in
    libnotmuch.

 -- David Bremner <bremner@debian.org>  Wed, 03 Nov 2021 10:20:33 -0300

notmuch (0.34-1) unstable; urgency=medium

  * New upstream release
  * Adds s-expression based query parser (man notmuch-sexp-queries).
  * Bug fix: "notmuch breaks on directory removal", thanks to Joerg
    Jaspert (Closes: #922536).
  * Respect notmuch-show-text/html-blocked-images for renderer w3m
    (Closes: #934082).
  * Bug fix: "add an option to change the database path", thanks to
    Michael Gold (Closes: #887041) (actually fixed in 0.32)

 -- David Bremner <bremner@debian.org>  Wed, 20 Oct 2021 11:15:23 -0300

notmuch (0.34~rc0-1) experimental; urgency=medium

  * New upstream release candidate

 -- David Bremner <bremner@debian.org>  Fri, 15 Oct 2021 08:50:57 -0300

notmuch (0.33.2-1) unstable; urgency=medium

  * Upstream fix for flaky/hanging tests in T355-smime

 -- David Bremner <bremner@debian.org>  Thu, 30 Sep 2021 08:27:10 -0300
>>>>>>> 2394ee62

notmuch (0.33.1-1) unstable; urgency=medium

  * Upstream fix for flaky tests in T590-libconfig

 -- David Bremner <bremner@debian.org>  Fri, 10 Sep 2021 08:28:48 -0300

notmuch (0.33-2~bpo11+1) bullseye-backports; urgency=medium

  * Rebuild for bullseye-backports.

 -- David Bremner <bremner@debian.org>  Fri, 10 Sep 2021 07:52:49 -0300

notmuch (0.33-2) unstable; urgency=medium

  * Disable two flaky tests in T590-libconfig.

 -- David Bremner <bremner@debian.org>  Sat, 04 Sep 2021 11:29:44 -0700

notmuch (0.33-1) unstable; urgency=medium

  * New upstream release
  * See /usr/share/doc/notmuch/NEWS.gz for user visible changes.

 -- David Bremner <bremner@debian.org>  Fri, 03 Sep 2021 12:24:41 -0700

notmuch (0.33~rc0-1) experimental; urgency=medium

  * New upstream release candidate

 -- David Bremner <bremner@debian.org>  Thu, 26 Aug 2021 08:27:42 -0700

notmuch (0.32.3-1) unstable; urgency=medium

  * new upstream bugfix release
  * fixes for a few configuration related bugs introduced in 0.32
  * bump libnotmuch minor version to match documentation.

 -- David Bremner <bremner@debian.org>  Tue, 17 Aug 2021 17:16:09 -0700

notmuch (0.32.2-1) experimental; urgency=medium

  * New upstream bugfix release
  * Fix for memory leak in "notmuch new" introduced in 0.32
  * Fix for bug from 2017 that can add duplicate thread-ids to messages.

 -- David Bremner <bremner@debian.org>  Sat, 26 Jun 2021 22:33:56 -0300

notmuch (0.32.1-1) experimental; urgency=medium

  * New upstream bugfix release
  * Configuration bug fixes (see /usr/share/doc/notmuch/NEWS.gz)
  * Bug fix for {pre,after}-tag hooks in emacs, related to lexical scope
    transition.

 -- David Bremner <bremner@debian.org>  Sat, 15 May 2021 09:01:27 -0300

notmuch (0.32-1) experimental; urgency=medium

  * New upstream release
  * Speedup for handling deleted message files
  * New configuration features (see /usr/share/doc/notmuch/NEWS.gz) 
  * Emacs interface codebase cleanup

 -- David Bremner <bremner@debian.org>  Sun, 02 May 2021 07:05:15 -0300

notmuch (0.32~rc2-1) experimental; urgency=medium

  * New upstream release candidate

 -- David Bremner <bremner@debian.org>  Wed, 28 Apr 2021 07:05:22 -0300

notmuch (0.32~rc1-1) experimental; urgency=medium

  * New upstream release candidate

 -- David Bremner <bremner@debian.org>  Sat, 24 Apr 2021 12:46:10 -0300

notmuch (0.31.4-2) unstable; urgency=medium

  * Cherry pick upstream commit 3f4de98e7c8, which fixes a bug where
    duplicate message-ids can cause multiple thread-ids for some message
    documents.
  * Add build-dependency on xapian-tools, for new test

 -- David Bremner <bremner@debian.org>  Mon, 28 Jun 2021 22:48:02 -0300

notmuch (0.31.4-1) unstable; urgency=medium

  * New upstream bugfix release
    - Fix include bug triggered by glib 2.67
    - Fix race condition in T568-lib-thread

 -- David Bremner <bremner@debian.org>  Thu, 18 Feb 2021 07:23:00 -0400

notmuch (0.31.3-2) unstable; urgency=medium

  * Don't install gdb on hppa (skip gdb based tests)

 -- David Bremner <bremner@debian.org>  Sat, 26 Dec 2020 15:14:07 -0400

notmuch (0.31.3-1) unstable; urgency=medium

  * New upstream bugfix release
  * Second fix for T360, fix regression on ppc64el
  * Fix for exclude tags in notmuch2 python bindings
  * Fix for memory error in notmuch_database_get_config_list

 -- David Bremner <bremner@debian.org>  Fri, 25 Dec 2020 11:48:37 -0400

notmuch (0.31.2-5) unstable; urgency=medium

  * Use readelf instead of nm in T360, hopefully build in ppc64

 -- David Bremner <bremner@debian.org>  Sun, 13 Dec 2020 08:24:23 -0400

notmuch (0.31.2-4) unstable; urgency=medium

  * Move prerequisite to file targets from phony ones. Thanks to
    Lucas Nussbaum for the report. (Closes: #976934).

 -- David Bremner <bremner@debian.org>  Thu, 10 Dec 2020 21:02:20 -0400

notmuch (0.31.2-3) unstable; urgency=medium

  * Switch to debhelper compat level 13

 -- David Bremner <bremner@debian.org>  Mon, 09 Nov 2020 13:59:47 -0400

notmuch (0.31.2-2) unstable; urgency=medium

  * Run tests in verbose mode

 -- David Bremner <bremner@debian.org>  Mon, 09 Nov 2020 08:45:38 -0400

notmuch (0.31.2-1) unstable; urgency=medium

  * Delete stray "version" file in upstream source

 -- David Bremner <bremner@debian.org>  Sun, 08 Nov 2020 11:32:45 -0400

notmuch (0.31.1-1) unstable; urgency=medium

  * New upstream bugfix release.
    - Portability / C++20 fixes
    - Fix initialization bug in library config handling.

 -- David Bremner <bremner@debian.org>  Sun, 08 Nov 2020 07:48:22 -0400

notmuch (0.31-1) unstable; urgency=medium

  * New upstream release
  * Compatibility fixes for Emacs 27.1

 -- David Bremner <bremner@debian.org>  Sat, 05 Sep 2020 21:47:42 -0300

notmuch (0.31~rc2-1) experimental; urgency=medium

  * New upstream release candidate
  * Bug fix: "suggest elpa-mailscripts", thanks to Sean Whitton (Closes:
    #944269).
  * Bug fix: "suggest mailscripts", thanks to Sean Whitton (Closes:
    #944270).
  * Bug fix: "please drop transitional package notmuch-emacs from
    src:notmuch", thanks to Holger Levsen (Closes: #940738).

 -- David Bremner <bremner@debian.org>  Tue, 25 Aug 2020 07:51:33 -0300

notmuch (0.31~rc1-1) experimental; urgency=medium

  * Fix buggy test in T562-lib-database
  * Clean up generated file in source package.

 -- David Bremner <bremner@debian.org>  Mon, 17 Aug 2020 21:05:46 -0300

notmuch (0.31~rc0-1) experimental; urgency=medium

  * New upstream release candidate.
  * Update notmuch-emacs for compatibility with GNU Emacs 27.1.

 -- David Bremner <bremner@debian.org>  Sun, 16 Aug 2020 11:08:14 -0300

notmuch (0.30-1) unstable; urgency=medium

  * New upstream release
  * Improvements to S/MIME handling
  * Repairs to some mangled MIME messages
  * New python bindings (notmuch2) compatible with current python 3

 -- David Bremner <bremner@debian.org>  Fri, 10 Jul 2020 22:24:14 -0300

notmuch (0.30~rc3-1) experimental; urgency=medium

  * New upstream release candidate
  * Mark two tests broken on legacy (32 bit time_t) architectures.
  * Drop -std=c99

 -- David Bremner <bremner@debian.org>  Fri, 03 Jul 2020 06:48:51 -0300

notmuch (0.30~rc2-1) experimental; urgency=medium

  * New upstream release candidate.
  * Upstream fixes for new python bindings (python3-notmuch2).
  * Update debian/copyright (one new author).

 -- David Bremner <bremner@debian.org>  Tue, 16 Jun 2020 08:32:16 -0300

notmuch (0.30~rc1-1) experimental; urgency=medium

  * New upstream release candidate
  * Update debian/changelog (new copyright holders)

 -- David Bremner <bremner@debian.org>  Sat, 06 Jun 2020 08:06:56 -0300

notmuch (0.30~rc0-2) experimental; urgency=medium

  * New upstream release candidate

 -- David Bremner <bremner@debian.org>  Mon, 01 Jun 2020 21:01:27 -0300

notmuch (0.29.3-1) unstable; urgency=medium

  * New upstream bugfix release.
    - fix use-after-free bug in libnotmuch
    - fix double close of file in "notmuch dump"

 -- David Bremner <bremner@debian.org>  Wed, 27 Nov 2019 08:19:57 -0400

notmuch (0.29.2-2) experimental; urgency=medium

  * Drop python-notmuch binary package.
  * Drop python2 build-dependency (Closes: #937161).
  * Convert to pybuild for python bindings

 -- David Bremner <bremner@debian.org>  Sat, 02 Nov 2019 18:21:06 -0300

notmuch (0.29.2-1) unstable; urgency=medium

  * New upstream bug fix release: fix file descriptor leak with gzipped
    files. Thanks to James Troup for reporting and the fix.

 -- David Bremner <bremner@debian.org>  Sat, 19 Oct 2019 07:23:21 -0300

notmuch (0.29.1-2) unstable; urgency=medium

  * Re-upload to unstable

 -- David Bremner <bremner@debian.org>  Sun, 21 Jul 2019 11:43:40 -0300

notmuch (0.29.1-1) experimental; urgency=medium

  * New upstream bug fix release
    - fix for building and installing without emacs, does not occur
      in Debian builds.

 -- David Bremner <bremner@debian.org>  Tue, 11 Jun 2019 20:16:03 -0300

notmuch (0.29-2) experimental; urgency=medium

  * New upstream feature release. See /usr/share/doc/notmuch/NEWS.gz for
    details.
  * Bug fix: "notmuch-hello screen should show notmuch logo", thanks to
    Tim Retout (Closes: #918928).
  * Bug fix: "Can't deal with compressed maildir files", thanks to
    Joerg Jaspert (Closes: #688609).
  * Bug fix: "Please ship notmuch-emacs-mua.desktop", thanks to Tim Retout
    (Closes: #918975).

 -- David Bremner <bremner@debian.org>  Thu, 06 Jun 2019 21:35:12 -0300

notmuch (0.29~rc1-1) experimental; urgency=medium

  * New upstream release candidate, with fix for parallel sphinx-build
    invocation

 -- David Bremner <bremner@debian.org>  Mon, 03 Jun 2019 08:09:38 -0300

notmuch (0.29~rc0-1) experimental; urgency=medium

  * New upstream release candidate.

 -- David Bremner <bremner@debian.org>  Fri, 31 May 2019 08:22:21 -0300

notmuch (0.28.4-1) unstable; urgency=medium

  * New upstream bugfix release
  * Fix for bug in 'notmuch show --raw' that causes spurious errors to be
    reported when the mail file is a multiple of the libc buffer size
    (e.g. 4096 bytes).

 -- David Bremner <bremner@debian.org>  Sun, 05 May 2019 08:08:56 -0300

notmuch (0.28.3-1) unstable; urgency=medium

  * New upstream bugfix release.
  * Fix for bug in message property search
  * Fix for race condition leading to (very) occasional build failures
    when building the documentation.

 -- David Bremner <bremner@debian.org>  Tue, 05 Mar 2019 15:39:09 -0400

notmuch (0.28.2-1) unstable; urgency=medium

  * [notmuch-emacs] Invoke gpg from with --batch and --no-tty

 -- David Bremner <bremner@debian.org>  Sun, 17 Feb 2019 07:30:33 -0400

notmuch (0.28.1-1) unstable; urgency=medium

  * New upstream bug fix release
  * Bug fix: "muttprint/evince fails to show "print", thanks to
    Joerg Jaspert (Closes: #920856).

 -- David Bremner <bremner@debian.org>  Fri, 01 Feb 2019 08:05:05 -0400

notmuch (0.28-2) unstable; urgency=medium

  * Override location of bash, because /usr/bin/bash might exist
    thanks to usrmerge.

 -- David Bremner <bremner@debian.org>  Fri, 12 Oct 2018 20:54:00 -0300

notmuch (0.28-1) unstable; urgency=medium

  * New upstream releases.
  * Includes threading fixes, support for relative database paths, and
    rewritten zsh completion.

 -- David Bremner <bremner@debian.org>  Fri, 12 Oct 2018 20:17:27 -0300

notmuch (0.28~rc0-1) experimental; urgency=medium

  * New upstream release candidate.

 -- David Bremner <bremner@debian.org>  Wed, 03 Oct 2018 20:36:57 -0300

notmuch (0.27-3) unstable; urgency=medium

  * Update Vcs-Git to use https and specify correct branch
  * Update Build-depends for unversioned emacs packages.

 -- David Bremner <bremner@debian.org>  Sat, 08 Sep 2018 18:20:10 -0300

notmuch (0.27-2) unstable; urgency=medium

  * Add texinfo as a build-dep, build info version of documentation.

 -- David Bremner <bremner@debian.org>  Thu, 28 Jun 2018 21:01:29 -0300

notmuch (0.27-1) unstable; urgency=medium

  * New upstream feature release
    - thread subqueries (match terms in different messages of same thread)
    - notmuch new --full-scan (ignore mtimes)
    - notmuch show --decrypt=stash (decrypt and stash on first read)

 -- David Bremner <bremner@debian.org>  Tue, 12 Jun 2018 22:39:33 -0300

notmuch (0.27~rc1-1) experimental; urgency=medium

  * New upstream release candidate

 -- David Bremner <bremner@debian.org>  Thu, 31 May 2018 08:19:00 -0300

notmuch (0.27~rc0-1) experimental; urgency=medium

  * New upstream release candidate

 -- David Bremner <bremner@debian.org>  Sat, 26 May 2018 09:12:37 -0700

notmuch (0.26.2-2) unstable; urgency=medium

  * Mark gdb and dtach as <!nocheck>, meaning they are only needed for
    the test suite.
  * Re-enable gdb based tests on s390x, ppc64el, armel, mipsel, they
    pass on porterbox. Leave disabled on mipsel64 (gdb tests still
    failing), and mips (many tests fail on porterbox).

 -- David Bremner <bremner@debian.org>  Sun, 06 May 2018 08:36:52 -0300

notmuch (0.26.2-1) unstable; urgency=medium

  * Upstream bugfix release
    - Break reference loops when indexing, fixes INTERNAL_ERROR in "notmuch show"
    - Don't call get_mset(0,0,X), fixes crash on some gcc8 using distros

 -- David Bremner <bremner@debian.org>  Sat, 28 Apr 2018 08:10:24 -0300

notmuch (0.26.1-1) unstable; urgency=medium

  * Bump LIBRARY_MINOR_VERSION to 1, for new functions in 0.26

 -- David Bremner <bremner@debian.org>  Mon, 02 Apr 2018 08:08:01 -0300

notmuch (0.26-1) unstable; urgency=medium

  [ Daniel Kahn Gillmor ]
  * build against python3-sphinx instead of python-sphinx
  * d/changelog: strip trailing whitespace
  * move to debhelper 10
  * Standards-Version: bump to 4.1.3 (drop priority: extra
    from transitional packages)

  [ David Bremner ]
  * New upstream release (see /usr/share/doc/notmuch/NEWS.gz)
    - new command 'notmuch reindex'
    - optional indexing of encrypted emails.
    - indexing of files with duplicate message-id
  * update symbols

 -- David Bremner <bremner@debian.org>  Tue, 09 Jan 2018 07:13:21 -0400

notmuch (0.26~rc2-1) experimental; urgency=medium

  * Third upstream release candidate

 -- David Bremner <bremner@debian.org>  Tue, 09 Jan 2018 07:13:11 -0400

notmuch (0.26~rc1-1) experimental; urgency=medium

  * Second upstream release candidate

 -- David Bremner <bremner@debian.org>  Mon, 01 Jan 2018 21:17:39 -0400

notmuch (0.26~rc0-1) experimental; urgency=medium

  * Upstream release candidate

 -- David Bremner <bremner@debian.org>  Thu, 28 Dec 2017 10:21:08 -0400

notmuch (0.25.3-1) unstable; urgency=medium

  * Upstream bugfix release. Fix for OpenPGP UID validity reporting,
    and build failure with GMime 3.0.3+.
  * Bug fix: "notmuch FTBFS on Alpha due to broken gdb", thanks to
    Michael Cree (Closes: #881028).

 -- David Bremner <bremner@debian.org>  Fri, 08 Dec 2017 21:08:00 -0400

notmuch (0.25.2-1) unstable; urgency=medium

  * New upstream bugfix release: fix for segfault when compiled
    against gmime-2.6

 -- David Bremner <bremner@debian.org>  Sun, 05 Nov 2017 20:05:49 -0400

notmuch (0.25.1-1) unstable; urgency=medium

  * new upstream bugfix release: mitigation for emacs bug 28350
  * remove obsolete lintian override
  * reformat debian/NEWS

 -- David Bremner <bremner@debian.org>  Mon, 11 Sep 2017 22:20:48 -0300

notmuch (0.25-6) unstable; urgency=medium

  * Bug fix: "deletes shipped file on reinstall:
    /etc/emacs/site-start.d/50notmuch.el", thanks to Andreas Beckmann
    (Closes: #872197).

 -- David Bremner <bremner@debian.org>  Tue, 15 Aug 2017 07:52:21 -0300

notmuch (0.25-5) unstable; urgency=medium

  * Bug fix: "dependency on elpa-emacs doesn't seem right", thanks
    to Jiri Palecek (Closes: #871642).

 -- David Bremner <bremner@debian.org>  Thu, 10 Aug 2017 06:42:50 -0400

notmuch (0.25-4) unstable; urgency=medium

  * Recommend elpa-emacs instead emacs-notmuch

 -- David Bremner <bremner@debian.org>  Fri, 04 Aug 2017 18:11:35 -0400

notmuch (0.25-3) unstable; urgency=medium

  * Remove old startup file /etc/emacs/site-start.d/50notmuch.el

 -- David Bremner <bremner@debian.org>  Thu, 03 Aug 2017 09:26:00 -0400

notmuch (0.25-2) unstable; urgency=medium

  * Drop build-dep on libgmime-2.4-dev, long unsupported upstream
  * Bug fix: "please transition to gmime 3.0", thanks to Daniel Kahn
    Gillmor (Closes: #867353).

 -- David Bremner <bremner@debian.org>  Wed, 26 Jul 2017 10:59:14 -0400

notmuch (0.25-1) unstable; urgency=medium

  * New upstream release
    - regexp search for mid, paths, tags
    - drop inline images when indexing html

 -- David Bremner <bremner@debian.org>  Tue, 25 Jul 2017 08:28:20 -0300

notmuch (0.25~rc1-2) unstable; urgency=low

  * upload to unstable

 -- David Bremner <bremner@debian.org>  Tue, 18 Jul 2017 19:47:45 -0300

notmuch (0.25~rc1-1) experimental; urgency=medium

  * Bump standards version to 4.0.0 (no changes needed)
  * New upstream release candidate

 -- David Bremner <bremner@debian.org>  Tue, 18 Jul 2017 07:04:14 -0300

notmuch (0.25~rc0-2) experimental; urgency=medium

  * Fix compilation on 32 bit architectures (time_t vs. gint64)

 -- David Bremner <bremner@debian.org>  Mon, 17 Jul 2017 08:49:32 -0300

notmuch (0.25~rc0-1) experimental; urgency=medium

  * New upstream release candidate
  * Drop notmuch-dbg, use notmuch-dbgsym if debug symbols are needed.
  * [lib] Bump SONAME to libnotmuch.so.5
  * Bug fix: "doesn't check gpg/pgp signatures by default", thanks
    to Vagrant Cascadian (Closes: #755544).
  * Bug fix: "allow separation of command-line options and their
    values: --option foo", thanks to Paul Wise (Closes: #825886).

 -- David Bremner <bremner@debian.org>  Sun, 16 Jul 2017 08:48:59 -0300

notmuch (0.24.2-2) unstable; urgency=medium

  * rebuild for unstable

 -- David Bremner <bremner@debian.org>  Sun, 02 Jul 2017 12:48:46 -0300

notmuch (0.24.2-1) experimental; urgency=medium

  * Fix dump output to not include tags when not asked for
  * Fix file name stashing in emacs tree view.

 -- David Bremner <bremner@debian.org>  Thu, 01 Jun 2017 07:24:55 -0300

notmuch (0.24.1-1) experimental; urgency=medium

  * Restore Xapian wildcard queries to from: and subject:
  * Handle empty queries for from: and subject:
  * Memory leaks in notmuch show fixed
  * Fix bug notmuch dump header generation

 -- David Bremner <bremner@debian.org>  Sat, 01 Apr 2017 09:17:47 -0300

notmuch (0.24-1) experimental; urgency=medium

  * New upstream release
    - regexp search for from: and subject:
    - Emacs interface improvements:
      - draft handling
      - don't automatically expand application/*
      - jump (shortcut) menu for tagging.
      - fold long headers when sending
    - library improvements
      - catch some stray DatabaseModifiedErrors
      - make exclude handling non-destructive.

 -- David Bremner <bremner@debian.org>  Sun, 12 Mar 2017 22:14:25 -0300

notmuch (0.24~rc1-1) experimental; urgency=medium

  * New upstream release candidate
  * upstream release notes
  * One library internals fix/optimization for regexp processing.

 -- David Bremner <bremner@debian.org>  Wed, 08 Mar 2017 08:08:34 -0400

notmuch (0.24~rc0-1) experimental; urgency=medium

  * New upstream feature release (candidate).

 -- David Bremner <bremner@debian.org>  Sun, 05 Mar 2017 19:32:08 -0400

notmuch (0.23.7-3) unstable; urgency=medium

  * Cherry pick fixes to dump header from 0.24.1

 -- David Bremner <bremner@debian.org>  Sat, 01 Apr 2017 21:09:36 -0300

notmuch (0.23.7-2) unstable; urgency=medium

  * Cherry pick 06adc276, fix use after free in libnotmuch4

 -- David Bremner <bremner@debian.org>  Sun, 19 Mar 2017 09:38:17 -0300

notmuch (0.23.7-1) unstable; urgency=medium

  * Move test suite $GNUPGHOME to /tmp to avoid problems with long build paths.
  * Fix read-after-free bug in `notmuch new`.

 -- David Bremner <bremner@debian.org>  Tue, 28 Feb 2017 20:39:30 -0400

notmuch (0.23.5-1) unstable; urgency=medium

  * Remove RUNPATH from /usr/bin/notmuch

 -- David Bremner <bremner@debian.org>  Mon, 09 Jan 2017 06:24:39 -0400

notmuch (0.23.4-1) unstable; urgency=medium

  * Improve error handling in notmuch insert
  * Restore autoload cookie for notmuch-search (notmuch-emacs)

 -- David Bremner <bremner@debian.org>  Sat, 24 Dec 2016 17:47:48 +0900

notmuch (0.23.3-3) unstable; urgency=medium

  * Disable gdb using tests on kfreebsd-*, due to apparent gdb breakage

 -- David Bremner <bremner@debian.org>  Mon, 05 Dec 2016 08:25:32 -0400

notmuch (0.23.3-2) unstable; urgency=medium

  * Add missing depends to notmuch-emacs. Thanks to micah for the
    report.

 -- David Bremner <bremner@debian.org>  Thu, 01 Dec 2016 08:06:59 -0400

notmuch (0.23.3-1) unstable; urgency=medium

  * Re-enable test suite
  * Fix test suite compatibility with gnupg 2.1.16. Fixes: "FTBFS:
    Tests failures", thanks to Lucas Nussbaum (Closes: #844915).
  * Bug fix: "race condition in `notmuch new`?", thanks to Paul Wise
    (Closes: #843127).

 -- David Bremner <bremner@debian.org>  Sat, 26 Nov 2016 08:37:39 -0400

notmuch (0.23.2-1) unstable; urgency=medium

  * New upstream bugfix release
  * Convert notmuch-emacs to dh-elpa, new binary package elpa-notmuch
  * Bug fix: "maintainer script(s) do not start on #!", thanks to
    treinen@debian.org; (Closes: #843287).

 -- David Bremner <bremner@debian.org>  Thu, 10 Nov 2016 22:36:04 -0400

notmuch (0.23.1-1) unstable; urgency=medium

  * New upstream bugfix release
  * Fix test suite for Emacs 25.1
  * Fix some Emacs customization regressions introduced in 0.23
  * Bug fix: "testsuite fails with TERM=unknown", thanks to Gianfranco
    Costamagna (Closes: #841319).

 -- David Bremner <bremner@debian.org>  Sun, 23 Oct 2016 22:06:12 -0300

notmuch (0.23-2) unstable; urgency=medium

  * upload to unstable

 -- David Bremner <bremner@debian.org>  Wed, 05 Oct 2016 21:27:00 -0300

notmuch (0.23-1) experimental; urgency=medium

  * New upstream release
  * Bump minor version of libnotmuch4 because of new symbols.
  * Several new features, see /usr/share/doc/notmuch/NEWS.gz

 -- David Bremner <bremner@debian.org>  Mon, 03 Oct 2016 22:46:26 -0300

notmuch (0.23~rc1-1) experimental; urgency=medium

  * New upstream release candidate
  * Make configure more robust on "unknown" platforms. Fixes FTBFS on
    kfreebsd.

 -- David Bremner <bremner@debian.org>  Fri, 30 Sep 2016 07:19:26 -0300

notmuch (0.23~rc0-1) experimental; urgency=medium

  * New upstream release candidate
  * Bug fix: "Calls to notmuch_directory_get_mtime() don't return
    the recently set mtime", thanks to Lars Luthman (Closes: #826881).
  * Bug fix: "Please document compact command", thanks to Olivier
    Berger (Closes: #825884).

 -- David Bremner <bremner@debian.org>  Mon, 26 Sep 2016 07:28:06 -0300

notmuch (0.22.2-1) unstable; urgency=medium

  * Fix test suite compatibility with GnuPG 2.1.15.  Bug fix: "FTBFS:
    Tests failures", thanks to Lucas Nussbaum (Closes: #837013).

 -- David Bremner <bremner@debian.org>  Thu, 08 Sep 2016 19:09:53 -0300

notmuch (0.22.1-3) unstable; urgency=medium

  * Gag gdb even more. Bug fix: "FTBFS in testing", thanks to Santiago
    Vila (Closes: #834271).

 -- David Bremner <bremner@debian.org>  Sun, 14 Aug 2016 13:31:13 +0900

notmuch (0.22.1-2) unstable; urgency=medium

  * Add explicit build-depends on gnupg, for the test suite.

 -- David Bremner <bremner@debian.org>  Tue, 19 Jul 2016 08:50:13 -0300

notmuch (0.22.1-1) unstable; urgency=medium

  * Correct the definition of `LIBNOTMUCH_CHECK_VERSION`.
  * Document the (lack of) operations permitted on a closed database
    (Closes: #826843).
  * Fix race condition in dump / restore tests.
  * [notmuch-emacs] Tell `message-mode` mode that outgoing messages are mail
  * [notmuch-emacs] Respect charset of MIME parts when reading them

 -- David Bremner <bremner@debian.org>  Tue, 19 Jul 2016 06:42:09 -0300

notmuch (0.22.1~rc0-1) experimental; urgency=medium

  * release candidate for bugfix release

 -- David Bremner <bremner@debian.org>  Thu, 30 Jun 2016 21:28:13 +0200

notmuch (0.22-1) unstable; urgency=medium

  * New upstream release.  See /usr/share/doc/notmuch/NEWS for new
    features and bug fixes.

 -- David Bremner <bremner@debian.org>  Tue, 26 Apr 2016 21:31:44 -0300

notmuch (0.22~rc1-1) experimental; urgency=medium

  * Upstream release candidate

 -- David Bremner <bremner@debian.org>  Sun, 24 Apr 2016 18:03:15 -0300

notmuch (0.22~rc0-1) experimental; urgency=medium

  * Upstream release candidate

 -- David Bremner <bremner@debian.org>  Sat, 16 Apr 2016 08:45:32 -0300

notmuch (0.21-3) unstable; urgency=medium

  * Add mips and mips64el to gdb build-dep blacklist

 -- David Bremner <bremner@debian.org>  Sat, 14 Nov 2015 19:07:06 -0400

notmuch (0.21-2) unstable; urgency=medium

  * Build-conflict with gdb on ppc64el and mipsel. Workaround gdb breakage on those
    architectures (Closes: #804792).

 -- David Bremner <bremner@debian.org>  Thu, 12 Nov 2015 08:54:23 -0400

notmuch (0.21-1) unstable; urgency=medium

  * New upstream release. Highlights include
    - revision tracking for metadata
    - new features and bug fixes for emacs interface
    See /usr/share/doc/notmuch/NEWS for more details.

 -- David Bremner <bremner@debian.org>  Thu, 29 Oct 2015 20:04:42 -0300

notmuch (0.21~rc3-3) experimental; urgency=medium

  * Build-conflict with gdb-minimal. gdb python scripts are needed for
    the test suite

 -- David Bremner <bremner@debian.org>  Sun, 25 Oct 2015 22:08:56 -0300

notmuch (0.21~rc3-2) experimental; urgency=medium

  * Bug fix: "reply-to encrypted messages in tree view fails to quote
    and defaults to unencrypted message", thanks to Vagrant Cascadian
    (Closes: #795243).
  * Bug fix: "install/notmuch-emacs may interact with console, fail
    emacs24 upgrade", thanks to Hilko Bengen (Closes: #802952).

 -- David Bremner <bremner@debian.org>  Sun, 25 Oct 2015 13:42:57 -0300

notmuch (0.21~rc3-1) experimental; urgency=medium

  * New upstream release candidate

 -- David Bremner <bremner@debian.org>  Thu, 22 Oct 2015 09:19:02 -0300

notmuch (0.21~rc2-1) experimental; urgency=medium

  * New upstream release candidate

 -- David Bremner <bremner@debian.org>  Mon, 19 Oct 2015 07:25:10 -0300

notmuch (0.21~rc1-1) experimental; urgency=medium

  * New upstream release candidate

 -- David Bremner <bremner@debian.org>  Thu, 15 Oct 2015 08:08:17 -0300

notmuch (0.20.2-2) unstable; urgency=medium

  * Fix linking in emacsen-install script. The previous version can
    break an emacs upgrade.

 -- David Bremner <bremner@debian.org>  Sat, 26 Sep 2015 09:26:41 -0300

notmuch (0.20.2-1) unstable; urgency=medium

  * Bug fix: "notmuch-tree does not mark messages as read", thanks to
    Raúl Benencia (Closes: #789693).

 -- David Bremner <bremner@debian.org>  Sat, 27 Jun 2015 15:03:33 +0200

notmuch (0.20.1-1) unstable; urgency=medium

  * Bug fix: "FTBFS on arm64", thanks to Edmund Grimley Evans (Closes:
    #787341).

 -- David Bremner <bremner@debian.org>  Mon, 01 Jun 2015 21:58:54 +0200

notmuch (0.20-1) unstable; urgency=medium

  * New upstream release
    - new mimetype search prefix
    - improvements to emacs, vim, and mutt front-ends
    - undeprecate single message mboxes.
    - reduced noise on stderr from the library
    - improved API for notmuch_query_search_{messages, thread}

 -- David Bremner <bremner@debian.org>  Sun, 31 May 2015 11:21:14 +0200

notmuch (0.20~rc2-1) experimental; urgency=medium

  * New upstream release candidate.
  * Fix breakage of python bindings under python3

 -- David Bremner <bremner@debian.org>  Sat, 23 May 2015 21:05:03 +0200

notmuch (0.20~rc1-1) experimental; urgency=medium

  * New upstream release candidate

 -- David Bremner <bremner@debian.org>  Mon, 04 May 2015 08:08:00 +0200

notmuch (0.19-1) experimental; urgency=medium

  * New upstream release.
    - Improvements to reliability of 'notmuch dump' and the error
    handling for 'notmuch insert'.
    - The new 'notmuch address' command is intended to make searching
    for email addresses more convenient.
    - At the library level the revised handling of missing messages
    fixes at least one bug in threading.
    - Interface improvements to the emacs interface, most notably the
    ability to bindkeyboard shortcuts to saved searches.

 -- David Bremner <bremner@debian.org>  Fri, 14 Nov 2014 19:34:12 +0100

notmuch (0.19~rc2-1) experimental; urgency=medium

  * New upstream release candidate
  * Updated defaults for "notmuch address"
  * Assert compliance with policy 3.9.6

 -- David Bremner <bremner@debian.org>  Sun, 09 Nov 2014 16:46:31 +0100

notmuch (0.19~rc1-1) experimental; urgency=low

  * New upstream release candidate
  * Bump libnotmuch SONAME because of API changes

 -- David Bremner <bremner@debian.org>  Thu, 06 Nov 2014 00:30:39 +0100

notmuch (0.18.2-1) unstable; urgency=medium

  * Rebuild for unstable.
  * Translate T380-atomicity to use gdb/python
  * Emacs 24.4 related bug fixes
  * Simplify T360-symbol-hiding, port to ppc64el

 -- David Bremner <bremner@debian.org>  Sat, 25 Oct 2014 18:19:53 +0200

notmuch (0.18.2~rc1-1) experimental; urgency=medium

  * Test suite bug and portability fix release.

 -- David Bremner <bremner@debian.org>  Sat, 25 Oct 2014 10:48:16 +0200

notmuch (0.18.1-2) unstable; urgency=medium

  * Update build-deps to use emacs24 on buildd (Closes: #756085)
  * Disable gdb atomicity test for arm64 as gdb is currently broken on
    the (unofficial) buildds
  * Re-enable atomicity test on armhf; upstream fix seems to have
    worked.

 -- David Bremner <bremner@debian.org>  Sat, 09 Aug 2014 11:48:10 -0300

notmuch (0.18.1-1) unstable; urgency=medium

  * New upstream bug fix release
    - Re-enable support for single-message mbox files
    - Fix for phrase indexing
    - Make tagging empty query in Emacs harmless

 -- David Bremner <bremner@debian.org>  Wed, 25 Jun 2014 07:20:45 -0300

notmuch (0.18.1~rc0-1) experimental; urgency=medium

  * New upstream bug fix release (candidate)
  * Tighten dependence of python packages on libnotmuch
    (Closes: #749881).
  * Redo emacsen-install script from sample in emacsen-common
    (Closes: #739839).

 -- David Bremner <bremner@debian.org>  Sat, 14 Jun 2014 07:50:28 -0300

notmuch (0.18-3) unstable; urgency=medium

  * Disable atomicity tests on armel.

 -- David Bremner <bremner@debian.org>  Thu, 08 May 2014 14:26:45 +0900

notmuch (0.18-2) unstable; urgency=medium

  * Disable atomicity tests on armhf. These should be re-enabled when
    upstream releases a fix for this (in progress).

 -- David Bremner <bremner@debian.org>  Thu, 08 May 2014 08:28:33 +0900

notmuch (0.18-1) unstable; urgency=medium

  * New upstream release. For detailed release notes see
    see /usr/share/doc/notmuch/NEWS.gz. Some highlights:
    - Changes/enhancements to searching for messages by filesystem
      location ('folder:' and 'path:' prefixes).
    - Saved searches in Emacs have also been enhanced to allow
      distinct search orders for each one.
    - Another enhancement to the Emacs interface is that replies to
      encrypted messages are now encrypted, reducing the risk of
      unintentional information disclosure.
    - The default dump output format has changed to the more robust
      'batch-tag' format.
    - The previously deprecated parsing of single message mboxes has
      been removed.

 -- David Bremner <bremner@debian.org>  Tue, 06 May 2014 16:20:39 +0900

notmuch (0.18~rc1-1) experimental; urgency=low

  * Upstream release candidate
    - include encoding fix for vim client.

 -- David Bremner <bremner@debian.org>  Sun, 04 May 2014 07:29:51 +0900

notmuch (0.18~rc0-1) experimental; urgency=low

  * Upstream release candidate.
  * Bug fix: "insufficient sanitization of arguments to notmuch CLI",
    thanks to Antoine Beaupré (Closes: #737496).
  * Bug fix: "notmuch(1) manpage: typo: int -> in", thanks to Jakub
    Wilk (Closes: #739556).
  * Bug fix: "get a quiet option", thanks to Joerg Jaspert (Closes:
    #666027).
  * Bug fix: "Please remove me from Uploaders", thanks to martin f
    krafft (Closes: #719100).
  * Bug fix: "M-x notmuch-show-reply on an encrypted message should
    insert encryption tags into the mml buffer", thanks to Daniel Kahn
    Gillmor (Closes: #704648).

 -- David Bremner <bremner@debian.org>  Tue, 22 Apr 2014 09:27:29 +0900

notmuch (0.17-5) unstable; urgency=medium

  * Bug fix: "unowned directory after purge: /0755/", thanks to
    Andreas Beckmann (Closes: #740325).

 -- David Bremner <bremner@debian.org>  Mon, 03 Mar 2014 07:29:06 -0400

notmuch (0.17-4) unstable; urgency=medium

  * Bug fix: "Please update ruby binary extension install path",
    thanks to Christian Hofstaedtler (Closes: #739120).

 -- David Bremner <bremner@debian.org>  Tue, 18 Feb 2014 21:37:44 -0400

notmuch (0.17-3) unstable; urgency=medium

  * update notmuch-emacs for debian emacs policy 2.0.6
  * Update emacs test suite for Hurd compatibility

 -- David Bremner <bremner@debian.org>  Sun, 12 Jan 2014 17:07:16 -0400

notmuch (0.17-2) unstable; urgency=medium

  * Bug fix: "package should warn in a NEWS.Debian file about possible
    pre-upgrade action", thanks to Jonas Smedegaard (Closes: #733853).

 -- David Bremner <bremner@debian.org>  Wed, 01 Jan 2014 07:44:25 -0400

notmuch (0.17-1) unstable; urgency=low

  * New upstream feature release. See /usr/share/doc/notmuch/NEWS.gz
    for details.  Highlights include:
    - notmuch compact command (Closes: #720543).
    - emacs "tree" view
  * Remove madduck from uploaders (Closes: #719100).

 -- David Bremner <bremner@debian.org>  Mon, 30 Dec 2013 20:28:20 -0400

notmuch (0.17~rc4-1) experimental; urgency=low

  * New upstream release candidate

 -- David Bremner <bremner@debian.org>  Sat, 28 Dec 2013 18:30:06 -0400

notmuch (0.17~rc3-1) experimental; urgency=low

  * New upstream release candidate

 -- David Bremner <bremner@debian.org>  Sat, 07 Dec 2013 17:05:11 +0800

notmuch (0.17~rc2-1) experimental; urgency=low

  * New upstream release candidate
  * Remove gdb as build-dep on s390x. This implicitly disables failing
    atomicity test.  For more information, see #728705

 -- David Bremner <bremner@debian.org>  Sun, 24 Nov 2013 19:34:28 -0400

notmuch (0.17~rc1-1) experimental; urgency=low

  * New upstream release candidate

 -- David Bremner <bremner@debian.org>  Wed, 20 Nov 2013 19:27:48 -0400

notmuch (0.16-1) unstable; urgency=low

  * New upstream feature release
    - 'notmuch insert' command replaces notmuch-deliver (Closes: #692889).
    - New ruby based vim interface (Closes: 616692, 636707).
  * Provide a notmuch-dbg package, thanks to Daniel Kahn Gillmor
    (Closes: #717339).
  * Include alot to the list of recommended interfaces, thanks to
    Simon Chopin (Closes: #709832).

 -- David Bremner <bremner@debian.org>  Sat, 03 Aug 2013 08:28:39 -0300

notmuch (0.15.2-2) unstable; urgency=low

  * Bug fix: tighten dependence of notmuch-mutt on notmuch,
    thanks to Philippe Gimmel and Jameson Rollins (Closes: #703608).
  * Bump Standards-Version to 3.9.4; no changes.

 -- David Bremner <bremner@debian.org>  Sat, 25 May 2013 18:37:23 -0300

notmuch (0.15.2-1) experimental; urgency=low

  * Upstream bug fix release.
    - Improve support for parallel building
    - Update Emacs tests for portability, fix FTBFS on hurd-i386

 -- David Bremner <bremner@debian.org>  Fri, 22 Mar 2013 20:42:42 -0400

notmuch (0.15.1-1) experimental; urgency=low

  * Upstream bug fix release: set default TERM for running tests.
  * Re-enable build time self-tests.

 -- David Bremner <bremner@debian.org>  Thu, 24 Jan 2013 07:19:45 -0400

notmuch (0.15-2) experimental; urgency=low

  * Disable tests until a proper fix for running tests without a
    proper TERM value is developed (again).

 -- David Bremner <bremner@debian.org>  Sun, 20 Jan 2013 18:36:16 -0400

notmuch (0.15-1) experimental; urgency=low

  * New upstream release.
    - Date range search support
    - Empty tag names and tags beginning with "-" are deprecated
    - Support for single message mboxes is deprecated
    - Fixed `notmuch new` to skip ignored broken symlinks
    - New dump/restore format and tagging interface
    - Emacs Interface
      - Removal of the deprecated `notmuch-folders` variable
      - Visibility of MIME parts can be toggled
      - Emacs now buttonizes mid: links
      - Improved text/calendar content handling
      - Disabled coding conversions when reading
      - Fixed errors with HTML email containing images in Emacs 24
      - Fixed handling of tags with unusual characters in them
      - Fixed buttonization of id: links without quote characters
      - Automatic tag changes are now unified and customizable
      - Support for stashing the thread id in show view
      - New add-on tool: notmuch-pick

 -- David Bremner <bremner@debian.org>  Fri, 18 Jan 2013 21:23:36 -0400

notmuch (0.15~rc1-1) experimental; urgency=low

  * New upstream release candidate.
  * Change priority to optional (Closes: #687217).
  * Remove Dm-Upload-Allowed field, as this is no longer used by
    Debian.
  * Add python3 bindings, thanks to Jakub Wilk (Closes: #683515).
  * Bug fix: ".ical attachment problem", (Closes: #688747).

 -- David Bremner <bremner@debian.org>  Wed, 16 Jan 2013 08:28:27 -0400

notmuch (0.14-1) experimental; urgency=low

  [ Stefano Zacchiroli ]
  * notmuch-mutt: fix tag action invocation (Closes: #678012)
  * Use notmuch-search-terms manpage in notmuch-mutt (Closes: #675073).

  [ David Bremner ]
  * Do a better job of cleaning up after configuration and testing
    (Closes: #683505)
  * Alternately depend on emacs24 instead of emacs23 (Closes: #677900).
  * New upstream version
    - incompatible changes to dump/restore syntax
    - bug fixes for maildir synchronization

 -- David Bremner <bremner@debian.org>  Tue, 21 Aug 2012 10:39:33 +0200

notmuch (0.13.2-1) unstable; urgency=low

  * Upstream bugfix release. No changes to binary packages.

 -- David Bremner <bremner@debian.org>  Sat, 02 Jun 2012 18:16:01 -0300

notmuch (0.13.1-1) unstable; urgency=low

  * Upstream bugfix release.
    - fix for encoding problems with reply in emacs
    - notmuch_database_(get_directory|find_message_by_filename) now
      work for read-only databases.

 -- David Bremner <bremner@debian.org>  Fri, 25 May 2012 21:19:06 -0300

notmuch (0.13-1) unstable; urgency=low

  * New upstream release. See /usr/share/doc/notmuch/NEWS.gz for changes.

  [ Stefano Zacchiroli ]
  * Recommend all notmuch UI (including notmuch-mutt) as alternatives,
    to avoid unneeded vim/emacs installation. Thanks Matteo F. Vescovi
    for the patch. (Closes: #673011)

 -- David Bremner <bremner@debian.org>  Tue, 15 May 2012 18:19:32 -0300

notmuch (0.13~rc1-2) experimental; urgency=low

  * New upstream pre-release
  * new binary package "notmuch-mutt" for Mutt integration
  * Bump libnotmuch SONAME because of API changes

 -- David Bremner <bremner@debian.org>  Sat, 05 May 2012 10:26:47 -0300

notmuch (0.12-1) unstable; urgency=low

  * New upstream release
    - Python 3.2 support
    - GMime 2.6 support
    - Many updates to emacs interface (see /usr/share/doc/notmuch/NEWS)
    - Optionally ignore some files/directories within mail hierarchy

 -- David Bremner <bremner@debian.org>  Tue, 20 Mar 2012 18:45:22 -0300

notmuch (0.12~rc2-1) experimental; urgency=low

  * Upstream pre-release
  * New bug fixes since ~rc1
    - fix for uninitialized variable
    - fix for python bindings type signatures

 -- David Bremner <bremner@debian.org>  Sun, 18 Mar 2012 08:10:35 -0300

notmuch (0.12~rc1-1) experimental; urgency=low

  * Upstream pre-release.
  * Bump standards version to 3.9.3; no changes.

 -- David Bremner <bremner@debian.org>  Thu, 01 Mar 2012 07:51:45 -0400

notmuch (0.11.1-1) unstable; urgency=low

  * Upstream bugfix release
    - Fix error handling bug in python bindings
    - Fix vulnerability in emacs reply handling

 -- David Bremner <bremner@debian.org>  Fri, 03 Feb 2012 08:35:41 -0400

notmuch (0.11-1) unstable; urgency=low

  * New upstream release.
    - New 'hook' feature for notmuch-new
    - performance and memory use improvements
    - new add-on tool notmuch-deliver

 -- David Bremner <bremner@debian.org>  Fri, 13 Jan 2012 19:59:23 -0400

notmuch (0.11~rc3-1) experimental; urgency=low

  * New upstream release candidate
    - Fix for uninitialized variable(s) in notmuch-reply

 -- David Bremner <bremner@debian.org>  Mon, 09 Jan 2012 07:07:46 -0400

notmuch (0.11~rc2-1) experimental; urgency=low

  * New upstream release candidate.
    - Includes fix for one python bindings segfault.

 -- David Bremner <bremner@debian.org>  Mon, 02 Jan 2012 06:57:29 -0400

notmuch (0.11~rc1-1) experimental; urgency=low

  * New upstream release candidate.

 -- David Bremner <bremner@debian.org>  Sun, 25 Dec 2011 23:07:08 -0400

notmuch (0.10.2-1) unstable; urgency=low

  * Upstream bug fix release
    - Fix segfault in python bindings due to missing g_type_init call.

 -- David Bremner <bremner@debian.org>  Sun, 04 Dec 2011 22:06:46 -0400

notmuch (0.10.1-1) unstable; urgency=low

  * Upstream bug fix release.
    - Fix segfault on "notmuch --help"

 -- David Bremner <bremner@debian.org>  Fri, 25 Nov 2011 12:11:30 -0500

notmuch (0.10-1) unstable; urgency=low

  * New upstream release
    - search performance improvements
    - emacs UI improvements
    - new dump/restore features
    - new script contrib/nmbug for sharing tags
    - see /usr/share/doc/notmuch/NEWS for details

 -- David Bremner <bremner@debian.org>  Wed, 23 Nov 2011 07:44:01 -0400

notmuch (0.10~rc2-1) experimental; urgency=low

  * New upstream release candidate
    - includes patch to avoid long unix domain socket paths in tests

 -- David Bremner <bremner@debian.org>  Sat, 19 Nov 2011 08:21:39 -0400

notmuch (0.10~rc1-1) experimental; urgency=low

  * New upstream release candidate.

 -- David Bremner <bremner@debian.org>  Tue, 15 Nov 2011 19:46:55 -0400

notmuch (0.9-1) unstable; urgency=low

  * New upstream release.
  * Only doc changes since last release candidate.
  * Upload to unstable.

 -- David Bremner <bremner@debian.org>  Tue, 11 Oct 2011 21:51:29 -0300

notmuch (0.9~rc2-1) experimental; urgency=low

  * Upstream release candidate
  * API changes for n_d_find_message and n_d_find_message_by_filename.
    - New SONAME for libnotmuch
    - bindings changes for ruby and python
  * Less non-text parts reported in replies.
  * emacs: provide button action to fetch unknown gpg keys

 -- David Bremner <bremner@debian.org>  Fri, 07 Oct 2011 18:53:04 -0300

notmuch (0.9~rc1-1) experimental; urgency=low

  * Upstream release candidate
    - Atomicity improvements, thanks to Austin Clements
    - Add missing call to g_type_init, thanks to Aaron Ecay
  * notmuch-emacs: add versioned dependency on notmuch.
    (Closes: #642240).

 -- David Bremner <bremner@debian.org>  Sun, 25 Sep 2011 11:26:01 -0300

notmuch (0.8-1) unstable; urgency=low

  * New upstream version.
    - Improved handling of message/rfc822 parts
    - Improved Build system portability
    - Documentation update for Ruby bindings
    - Unicode, iterator, PEP8 changes for python bindings

 -- David Bremner <bremner@debian.org>  Sat, 10 Sep 2011 08:53:55 -0300

notmuch (0.8~rc1-1) experimental; urgency=low

  * Upstream release candidate.

 -- David Bremner <bremner@debian.org>  Tue, 06 Sep 2011 22:24:24 -0300

notmuch (0.7-1) unstable; urgency=low

  * New upstream release (no changes since 0.7~rc1).
  * Upload to unstable.

 -- David Bremner <bremner@debian.org>  Mon, 01 Aug 2011 21:46:26 +0200

notmuch (0.7~rc1-1) experimental; urgency=low

  * Upstream release candidate.
  * Fix for notmuch.sym and parallel build (Thanks to
    Thomas Jost)
  * Bug fixes from Jason Woofenden for vim interface:
    -  Fix "space (in show mode) mostly adds tag:inbox and tag:unread
       instead of removing them"  (Closes: #633009).
    -  Fix "says press 's'; to toggle signatures, but it's
       really 'i'",  (Closes: #633115).
    -  Fix "fix for from list on search pages", (Closes: #633045).
  * Bug fixes for vim interface from Uwe Kleine-König
    - use full path for sendmail/doc fix
    - fix compose temp file name
  * Python tag encoding fixes from Sebastian Spaeth.

 -- David Bremner <bremner@debian.org>  Fri, 29 Jul 2011 12:16:56 +0200

notmuch (0.6.1-1) unstable; urgency=low

  * Properly install README.Debian in notmuch-vim (Closes: #632992).
    Thanks to Jason Woofenden for the report.
  * Force notmuch to depend on the same version of libnotmuch. Thanks to
    Uwe Kleine-König for the patch.
  * Export typeinfo for Xapian exceptions from libnotmuch. This fixes
    certain mysterious uncaught exception problems.

 -- David Bremner <bremner@debian.org>  Sun, 17 Jul 2011 10:20:42 -0300

notmuch (0.6) unstable; urgency=low

  * New upstream release; see /usr/share/doc/notmuch/NEWS for
    details. Highlights include:
    - Folder-based search (Closes: #597222)
    - PGP/MIME decryption and verification
  * Document strict dependency on emacs23 (Closes: #631994).

 -- David Bremner <bremner@debian.org>  Fri, 01 Jul 2011 11:45:22 -0300

notmuch (0.6~rc1) experimental; urgency=low

  * Git snapshot 3f777b2
  * Upstream release candidate.
  * Fix description of notmuch-vim to mention vim, not emacs
    (Closes: #631974)
  * Install zsh completion as an example instead of into /usr/share/zsh to
    avoid file conflict with zsh.

 -- David Bremner <bremner@debian.org>  Thu, 30 Jun 2011 10:02:05 -0300

notmuch (0.6~254) experimental; urgency=low

  [David Bremner]
  * Git snapshot fba968d
  * Upstream release candidate
  * Build binary package python-notmuch from upstream notmuch.
  * Split off emacs and vim interfaces into their own packages.
    (Closes: #578199)
  * Hide Xapian exception symbols
  * Build-depend on emacs23-nox instead of emacs

  [ Jameson Rollins ]
  * Bump standards version to 3.9.2 (No changes).

 -- David Bremner <bremner@debian.org>  Thu, 23 Jun 2011 07:50:05 -0300

notmuch (0.6~237) experimental; urgency=low

  * Git snapshot 12d6f90
  * Emacs: hide original message in top posted replies, isearch fix,
    message display/hiding fixes/improvements.
  * CLI: received header fixes.
  * python: Improve docs, Remove Messages().__len__, Implement
    Message.__cmp__ and __hash__, Message.tags_to_maildir_flags

 -- David Bremner <bremner@debian.org>  Sat, 18 Jun 2011 11:14:51 -0300

notmuch (0.6~215) experimental; urgency=low

  * Git snapshot 5143e5e
  * GMime: improve password handling, prevent premature closing stdout
  * Emacs: sender address UI tweaks
  * lib/message-file: plug three memleaks.
  * Updated python bindings
  * Sanitize "Subject:" and "Author:" fields in notmuch-search
  * vim: new delete command, update mark as read command

 -- David Bremner <bremner@debian.org>  Sat, 04 Jun 2011 08:37:36 -0300

notmuch (0.6~180) experimental; urgency=low

  * Git snapshot 1a96c40
  * Fix corruption of binary parts
    (see ML id:"874o4a1m74.fsf@yoom.home.cworth.org")

 -- David Bremner <bremner@debian.org>  Tue, 31 May 2011 21:16:35 -0300

notmuch (0.6~171) experimental; urgency=low

  * Git snapshot cb8418784c2
  * PGP/MIME handling in CLI and emacs front end.
  * cli: Rewrite of multipart handling.
  * emacs: Make the queries used in the all-tags section configurable
  * emacs: Choose from address when composing/replying
  * emacs: add notmuch-before- and notmuch-after-tag-hook
  * notmuch reply: Avoid segmentation fault when printing multiple parts
  * notmuch show: New part output handling.
  * emacs: Show cleaner `From:' addresses in the summary line.
  * emacs: Add custom `notmuch-show-elide-same-subject',
    `notmuch-show-always-show-subject'
  * emacs: Render text/x-vcalendar parts.
  * emacs: Add `notmuch-show-multipart/alternative-discouraged'.
  * vim: parse 'from' address, use sendmail directly, implement archive in
    show view, refactor tagging stuff
  * Eager metadata optimizations
  * emacs: Fix notmuch-search-process-filter to handle incomplete lines
  * Fix installation of zsh completion
  * new: Enhance progress reporting
  * Do not defer maildir flag synchronization for new messages
  * vim: Get user email address from notmuch config file.
  * lib: Save and restore term position in message while indexing.
  * notmuch search: Clean up some memory leaks during search loop.
  * New bindings for Go
  * ruby: Add wrapper for message_get_filenames,  maildir sync. interface
    query_get_s{ort,tring}
  * Add support for folder-based searching.
  * compatibility fixes for emacs22

 -- David Bremner <bremner@debian.org>  Sat, 28 May 2011 07:25:49 -0300

notmuch (0.5+nmu3) unstable; urgency=low

  * Non-maintainer upload.
  * Upload to unstable.

 -- David Bremner <bremner@debian.org>  Sun, 01 May 2011 15:09:09 -0300

notmuch (0.5+nmu2) experimental; urgency=low

  * Non-maintainer upload.
  * Second try at timeout for test. Put timeouts at top level.

 -- David Bremner <bremner@debian.org>  Sun, 19 Dec 2010 21:40:08 -0400

notmuch (0.5+nmu1) experimental; urgency=low

  * Non-maintainer upload.
  * Add a timeout to emacs tests to hopefully work around build failures.

 -- David Bremner <bremner@debian.org>  Tue, 14 Dec 2010 22:23:51 -0400

notmuch (0.5) unstable; urgency=low

  * new: maildir-flag synchronization
  * new: New "notmuch show --format=raw" (enables local emacs interface,
    for example, to use remote notmuch via ssh)
  * lib: Support for multiple files for a message
    (notmuch_message_get_filenames)
  * lib: Support for maildir-flag synchronization
    (notmuch_message_tags_to_maildir_flags and
    notmuch_message_maildir_flags_to_tags)
  * emacs: Incompatible change to format of notmuch-fcc-dirs variable (for
    users using the "fancy" configuration)
  * emacs: Cleaner display of subject lines in thread views

 -- Carl Worth <cworth@debian.org>  Thu, 11 Nov 2010 20:49:11 -0800

notmuch (0.4) unstable; urgency=low

  * new: notmuch search --output=(summary|threads|messages|tags|files)
  * new: notmuch show --format=mbox <search-specification>
  * new: notmuch config [get|set] <section>.<item> [value ...]
  * lib: Add notmuch_query_get_query_string and notmuch_query_get_sort
  * emacs: Enable Fcc of all sent messages by default (to "sent" directory)
  * emacs: Ability to all open messages in a thread to a pipe
  * emacs: Optional support for detecting inline patches
  * emacs: Automatically tag messages as "replied" when sending a reply
  * emacs: Allow search-result color specifications to overlay each other
  * emacs: Make hidden author names still available for incremental search.
  * emacs: New binding of Control-TAB (works like TAB in reverse)
  * test: New modularization of test suite.
  * test: New testing of emacs interface.
  * bugfix: Avoid setting Bcc header in "notmuch reply"
  * bugfix: Avoid corruption of database when "notmuch new " is interrupted.
  * bugfix: Fix failure with extremely long message ID headers.
  * bugfix: Fix for messages with "charset=unknown-8bit"
  * bugfix: Fix notmuch_query_search_threads to return NULL on any exception
  * bugfix: Fix "notmuch search" to return non-zero on any exception
  * emacs bugfix: Fix for message with a subject containing, "[1234]"
  * emacs bugfix: Fix to correctly handle message IDs containing ".."
  * emacs bugfix: Fix initialization so "M-x notmuch" works by default.

 -- Carl Worth <cworth@debian.org>  Mon, 01 Nov 2010 16:23:47 -0700

notmuch (0.3.1) unstable; urgency=low

  * Fix an infinite loop in "notmuch reply"
  * Fix a potential SEGV in "notmuch search"
  * emacs: Fix calculations for line wrapping in the "notmuch" view.
  * emacs: Fix Fcc support to prompt to create a directory if necessary

 -- Carl Worth <cworth@debian.org>  Tue, 27 Apr 2010 17:02:07 -0700

notmuch (0.3) unstable; urgency=low

  * User-configurable tags for new messages
  * Threads search results named based on subjects that match search
  * Faster operation of "notmuch tag" (avoid unneeded sorting)
  * Even Better guessing of From: header for "notmuch reply"
  * Indication of author names that match a search
  * emacs: An entirely new initial view for notmuch, (friendly yet powerful)
  * emacs: Full-featured "customize" support for configuring notmuch
  * emacs: Support for doing tab-completion of email addresses
  * emacs: Support for file-based (Fcc) delivery of sent messages
  * emacs: New 'G' key binding to trigger mail refresh (G == "Get new mail")
  * emacs: Implement emacs message display with the JSON output from notmuch
  * emacs: Better handling of HTML/MIME attachments (inline images!)
  * emacs: Customizable support for tidying of text/plain message content
  * emacs: New support for searchable citations (even when hidden)
  * emacs: More flexible handling of header visibility
  * emacs: The Return key now toggles message visibility anywhere
  * emacs: Customizable formatting of search results
  * emacs: Generate nicer names for search buffers when using a saved search.
  * emacs: Add a notmuch User-Agent header when sending mail from notmuch/emacs
  * emacs: New keybinding (M-Ret) to open all collapsed messages in a thread
  * libnotmuch1: Provide a new NOTMUCH_SORT_UNSORTED value for queries

 -- Carl Worth <cworth@debian.org>  Tue, 27 Apr 2010 02:07:29 -0700

notmuch (0.2) unstable; urgency=low

  * Better guessing of From: header.
  * Make "notmuch count" with no arguments count all messages
  * Provide a new special-case search term of "*" to match all messages.
  * Detect thread connections when a parent message is missing.
  * Fix potential data loss in "notmuch new" with SIGINT
  * Fix segfault when a message includes a MIME part that is empty.
  * Fix handling of non-ASCII characters with --format=json
  * Fix headers to be properly decoded in "notmuch reply"
  * emacs: Show the last few lines of citations as well as the first few lines.
  * emacs: The '+' and '-' commands can now add and remove tags by region.
  * emacs: More meaningful buffer names for thread-view buffers.
  * emacs: Customized colors of threads in search view based on tags.

 -- Carl Worth <cworth@debian.org>  Fri, 16 Apr 2010 10:20:23 -0700

notmuch (0.1-1) unstable; urgency=low

  [ martin f. krafft ]
  * Add suggestion to vim-addon-manager.

  [ Carl Worth ]
  * Improve package description (closes: #566282).
  * New upstream version (0.1) (closes: #576647).
  * New versioning to track upstream version scheme.
  * Split packaging into notmuch, libnotmuch1, and libnotmuch-dev.
  * Update to advertise conformance with policy 3.8.4 (no changes).
  * Add a debian/watch file to notice upstream tar files.

 -- Carl Worth <cworth@debian.org>  Tue, 06 Apr 2010 18:27:49 -0700

notmuch (0.0+201001211401) unstable; urgency=low

  * Upload to Debian (closes: #557354).
  * New versioning scheme.
  * Added emacs build dependency.
  * Added Vcs-Browser field to debian/control.
  * Downgrade recommendation for emacs to suggestion.
  * Add vim to suggestions and enhancements.
  * Put debian/* under separate copyright.
  * Make Carl the maintainer.
  * Add myself to uploaders.
  * Install the vim plugin (using vim-addons).

 -- martin f. krafft <madduck@debian.org>  Thu, 21 Jan 2010 14:00:54 +1300

notmuch (0.0-1) unstable; urgency=low

  * New Debian package.

 -- Jameson Graef Rollins <jrollins@finestructure.net>  Fri, 27 Nov 2009 13:39:09 -0500<|MERGE_RESOLUTION|>--- conflicted
+++ resolved
@@ -1,10 +1,3 @@
-<<<<<<< HEAD
-notmuch (0.33.1-1~bpo11+1) bullseye-backports; urgency=medium
-
-  * Rebuild for bullseye-backports.
-
- -- David Bremner <bremner@debian.org>  Mon, 20 Sep 2021 07:19:11 -0300
-=======
 notmuch (0.34.2-1) unstable; urgency=medium
 
   * New upstream bugfix with release, with fixes database location in
@@ -45,7 +38,12 @@
   * Upstream fix for flaky/hanging tests in T355-smime
 
  -- David Bremner <bremner@debian.org>  Thu, 30 Sep 2021 08:27:10 -0300
->>>>>>> 2394ee62
+
+notmuch (0.33.1-1~bpo11+1) bullseye-backports; urgency=medium
+
+  * Rebuild for bullseye-backports.
+
+ -- David Bremner <bremner@debian.org>  Mon, 20 Sep 2021 07:19:11 -0300
 
 notmuch (0.33.1-1) unstable; urgency=medium
 
