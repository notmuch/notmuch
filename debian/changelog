<<<<<<< HEAD
notmuch (0.29.1-2~bpo10+1) buster-backports; urgency=medium

  * Rebuild for buster-backports.

 -- David Bremner <bremner@debian.org>  Mon, 19 Aug 2019 16:51:11 -0300
=======
notmuch (0.29.3-1) unstable; urgency=medium

  * New upstream bugfix release.
    - fix use-after-free bug in libnotmuch
    - fix double close of file in "notmuch dump"

 -- David Bremner <bremner@debian.org>  Wed, 27 Nov 2019 08:19:57 -0400

notmuch (0.29.2-2) experimental; urgency=medium

  * Drop python-notmuch binary package.
  * Drop python2 build-dependency (Closes: #937161).
  * Convert to pybuild for python bindings

 -- David Bremner <bremner@debian.org>  Sat, 02 Nov 2019 18:21:06 -0300

notmuch (0.29.2-1) unstable; urgency=medium

  * New upstream bug fix release: fix file descriptor leak with gzipped
    files. Thanks to James Troup for reporting and the fix.

 -- David Bremner <bremner@debian.org>  Sat, 19 Oct 2019 07:23:21 -0300
>>>>>>> a59ef7d0

notmuch (0.29.1-2) unstable; urgency=medium

  * Re-upload to unstable

 -- David Bremner <bremner@debian.org>  Sun, 21 Jul 2019 11:43:40 -0300

notmuch (0.29.1-1) experimental; urgency=medium

  * New upstream bug fix release
    - fix for building and installing without emacs, does not occur
      in Debian builds.

 -- David Bremner <bremner@debian.org>  Tue, 11 Jun 2019 20:16:03 -0300

notmuch (0.29-2) experimental; urgency=medium

  * New upstream feature release. See /usr/share/doc/notmuch/NEWS.gz for
    details.
  * Bug fix: "notmuch-hello screen should show notmuch logo", thanks to
    Tim Retout (Closes: #918928).
  * Bug fix: "Can't deal with compressed maildir files", thanks to
    Joerg Jaspert (Closes: #688609).
  * Bug fix: "Please ship notmuch-emacs-mua.desktop", thanks to Tim Retout
    (Closes: #918975).

 -- David Bremner <bremner@debian.org>  Thu, 06 Jun 2019 21:35:12 -0300

notmuch (0.29~rc1-1) experimental; urgency=medium

  * New upstream release candidate, with fix for parallel sphinx-build
    invocation

 -- David Bremner <bremner@debian.org>  Mon, 03 Jun 2019 08:09:38 -0300

notmuch (0.29~rc0-1) experimental; urgency=medium

  * New upstream release candidate.

 -- David Bremner <bremner@debian.org>  Fri, 31 May 2019 08:22:21 -0300

notmuch (0.28.4-1) unstable; urgency=medium

  * New upstream bugfix release
  * Fix for bug in 'notmuch show --raw' that causes spurious errors to be
    reported when the mail file is a multiple of the libc buffer size
    (e.g. 4096 bytes).

 -- David Bremner <bremner@debian.org>  Sun, 05 May 2019 08:08:56 -0300

notmuch (0.28.3-1) unstable; urgency=medium

  * New upstream bugfix release.
  * Fix for bug in message property search
  * Fix for race condition leading to (very) occasional build failures
    when building the documentation.

 -- David Bremner <bremner@debian.org>  Tue, 05 Mar 2019 15:39:09 -0400

notmuch (0.28.2-1) unstable; urgency=medium

  * [notmuch-emacs] Invoke gpg from with --batch and --no-tty

 -- David Bremner <bremner@debian.org>  Sun, 17 Feb 2019 07:30:33 -0400

notmuch (0.28.1-1) unstable; urgency=medium

  * New upstream bug fix release
  * Bug fix: "muttprint/evince fails to show "print", thanks to
    Joerg Jaspert (Closes: #920856).

 -- David Bremner <bremner@debian.org>  Fri, 01 Feb 2019 08:05:05 -0400

notmuch (0.28-2) unstable; urgency=medium

  * Override location of bash, because /usr/bin/bash might exist
    thanks to usrmerge.

 -- David Bremner <bremner@debian.org>  Fri, 12 Oct 2018 20:54:00 -0300

notmuch (0.28-1) unstable; urgency=medium

  * New upstream releases.
  * Includes threading fixes, support for relative database paths, and
    rewritten zsh completion.

 -- David Bremner <bremner@debian.org>  Fri, 12 Oct 2018 20:17:27 -0300

notmuch (0.28~rc0-1) experimental; urgency=medium

  * New upstream release candidate.

 -- David Bremner <bremner@debian.org>  Wed, 03 Oct 2018 20:36:57 -0300

notmuch (0.27-3) unstable; urgency=medium

  * Update Vcs-Git to use https and specify correct branch
  * Update Build-depends for unversioned emacs packages.

 -- David Bremner <bremner@debian.org>  Sat, 08 Sep 2018 18:20:10 -0300

notmuch (0.27-2) unstable; urgency=medium

  * Add texinfo as a build-dep, build info version of documentation.

 -- David Bremner <bremner@debian.org>  Thu, 28 Jun 2018 21:01:29 -0300

notmuch (0.27-1) unstable; urgency=medium

  * New upstream feature release
    - thread subqueries (match terms in different messages of same thread)
    - notmuch new --full-scan (ignore mtimes)
    - notmuch show --decrypt=stash (decrypt and stash on first read)

 -- David Bremner <bremner@debian.org>  Tue, 12 Jun 2018 22:39:33 -0300

notmuch (0.27~rc1-1) experimental; urgency=medium

  * New upstream release candidate

 -- David Bremner <bremner@debian.org>  Thu, 31 May 2018 08:19:00 -0300

notmuch (0.27~rc0-1) experimental; urgency=medium

  * New upstream release candidate

 -- David Bremner <bremner@debian.org>  Sat, 26 May 2018 09:12:37 -0700

notmuch (0.26.2-2) unstable; urgency=medium

  * Mark gdb and dtach as <!nocheck>, meaning they are only needed for
    the test suite.
  * Re-enable gdb based tests on s390x, ppc64el, armel, mipsel, they
    pass on porterbox. Leave disabled on mipsel64 (gdb tests still
    failing), and mips (many tests fail on porterbox).

 -- David Bremner <bremner@debian.org>  Sun, 06 May 2018 08:36:52 -0300

notmuch (0.26.2-1) unstable; urgency=medium

  * Upstream bugfix release
    - Break reference loops when indexing, fixes INTERNAL_ERROR in "notmuch show"
    - Don't call get_mset(0,0,X), fixes crash on some gcc8 using distros

 -- David Bremner <bremner@debian.org>  Sat, 28 Apr 2018 08:10:24 -0300

notmuch (0.26.1-1) unstable; urgency=medium

  * Bump LIBRARY_MINOR_VERSION to 1, for new functions in 0.26

 -- David Bremner <bremner@debian.org>  Mon, 02 Apr 2018 08:08:01 -0300

notmuch (0.26-1) unstable; urgency=medium

  [ Daniel Kahn Gillmor ]
  * build against python3-sphinx instead of python-sphinx
  * d/changelog: strip trailing whitespace
  * move to debhelper 10
  * Standards-Version: bump to 4.1.3 (drop priority: extra
    from transitional packages)

  [ David Bremner ]
  * New upstream release (see /usr/share/doc/notmuch/NEWS.gz)
    - new command 'notmuch reindex'
    - optional indexing of encrypted emails.
    - indexing of files with duplicate message-id
  * update symbols

 -- David Bremner <bremner@debian.org>  Tue, 09 Jan 2018 07:13:21 -0400

notmuch (0.26~rc2-1) experimental; urgency=medium

  * Third upstream release candidate

 -- David Bremner <bremner@debian.org>  Tue, 09 Jan 2018 07:13:11 -0400

notmuch (0.26~rc1-1) experimental; urgency=medium

  * Second upstream release candidate

 -- David Bremner <bremner@debian.org>  Mon, 01 Jan 2018 21:17:39 -0400

notmuch (0.26~rc0-1) experimental; urgency=medium

  * Upstream release candidate

 -- David Bremner <bremner@debian.org>  Thu, 28 Dec 2017 10:21:08 -0400

notmuch (0.25.3-1) unstable; urgency=medium

  * Upstream bugfix release. Fix for OpenPGP UID validity reporting,
    and build failure with GMime 3.0.3+.
  * Bug fix: "notmuch FTBFS on Alpha due to broken gdb", thanks to
    Michael Cree (Closes: #881028).

 -- David Bremner <bremner@debian.org>  Fri, 08 Dec 2017 21:08:00 -0400

notmuch (0.25.2-1) unstable; urgency=medium

  * New upstream bugfix release: fix for segfault when compiled
    against gmime-2.6

 -- David Bremner <bremner@debian.org>  Sun, 05 Nov 2017 20:05:49 -0400

notmuch (0.25.1-1) unstable; urgency=medium

  * new upstream bugfix release: mitigation for emacs bug 28350
  * remove obsolete lintian override
  * reformat debian/NEWS

 -- David Bremner <bremner@debian.org>  Mon, 11 Sep 2017 22:20:48 -0300

notmuch (0.25-6) unstable; urgency=medium

  * Bug fix: "deletes shipped file on reinstall:
    /etc/emacs/site-start.d/50notmuch.el", thanks to Andreas Beckmann
    (Closes: #872197).

 -- David Bremner <bremner@debian.org>  Tue, 15 Aug 2017 07:52:21 -0300

notmuch (0.25-5) unstable; urgency=medium

  * Bug fix: "dependency on elpa-emacs doesn't seem right", thanks
    to Jiri Palecek (Closes: #871642).

 -- David Bremner <bremner@debian.org>  Thu, 10 Aug 2017 06:42:50 -0400

notmuch (0.25-4) unstable; urgency=medium

  * Recommend elpa-emacs instead emacs-notmuch

 -- David Bremner <bremner@debian.org>  Fri, 04 Aug 2017 18:11:35 -0400

notmuch (0.25-3) unstable; urgency=medium

  * Remove old startup file /etc/emacs/site-start.d/50notmuch.el

 -- David Bremner <bremner@debian.org>  Thu, 03 Aug 2017 09:26:00 -0400

notmuch (0.25-2) unstable; urgency=medium

  * Drop build-dep on libgmime-2.4-dev, long unsupported upstream
  * Bug fix: "please transition to gmime 3.0", thanks to Daniel Kahn
    Gillmor (Closes: #867353).

 -- David Bremner <bremner@debian.org>  Wed, 26 Jul 2017 10:59:14 -0400

notmuch (0.25-1) unstable; urgency=medium

  * New upstream release
    - regexp search for mid, paths, tags
    - drop inline images when indexing html

 -- David Bremner <bremner@debian.org>  Tue, 25 Jul 2017 08:28:20 -0300

notmuch (0.25~rc1-2) unstable; urgency=low

  * upload to unstable

 -- David Bremner <bremner@debian.org>  Tue, 18 Jul 2017 19:47:45 -0300

notmuch (0.25~rc1-1) experimental; urgency=medium

  * Bump standards version to 4.0.0 (no changes needed)
  * New upstream release candidate

 -- David Bremner <bremner@debian.org>  Tue, 18 Jul 2017 07:04:14 -0300

notmuch (0.25~rc0-2) experimental; urgency=medium

  * Fix compilation on 32 bit architectures (time_t vs. gint64)

 -- David Bremner <bremner@debian.org>  Mon, 17 Jul 2017 08:49:32 -0300

notmuch (0.25~rc0-1) experimental; urgency=medium

  * New upstream release candidate
  * Drop notmuch-dbg, use notmuch-dbgsym if debug symbols are needed.
  * [lib] Bump SONAME to libnotmuch.so.5
  * Bug fix: "doesn't check gpg/pgp signatures by default", thanks
    to Vagrant Cascadian (Closes: #755544).
  * Bug fix: "allow separation of command-line options and their
    values: --option foo", thanks to Paul Wise (Closes: #825886).

 -- David Bremner <bremner@debian.org>  Sun, 16 Jul 2017 08:48:59 -0300

notmuch (0.24.2-2) unstable; urgency=medium

  * rebuild for unstable

 -- David Bremner <bremner@debian.org>  Sun, 02 Jul 2017 12:48:46 -0300

notmuch (0.24.2-1) experimental; urgency=medium

  * Fix dump output to not include tags when not asked for
  * Fix file name stashing in emacs tree view.

 -- David Bremner <bremner@debian.org>  Thu, 01 Jun 2017 07:24:55 -0300

notmuch (0.24.1-1) experimental; urgency=medium

  * Restore Xapian wildcard queries to from: and subject:
  * Handle empty queries for from: and subject:
  * Memory leaks in notmuch show fixed
  * Fix bug notmuch dump header generation

 -- David Bremner <bremner@debian.org>  Sat, 01 Apr 2017 09:17:47 -0300

notmuch (0.24-1) experimental; urgency=medium

  * New upstream release
    - regexp search for from: and subject:
    - Emacs interface improvements:
      - draft handling
      - don't automatically expand application/*
      - jump (shortcut) menu for tagging.
      - fold long headers when sending
    - library improvements
      - catch some stray DatabaseModifiedErrors
      - make exclude handling non-destructive.

 -- David Bremner <bremner@debian.org>  Sun, 12 Mar 2017 22:14:25 -0300

notmuch (0.24~rc1-1) experimental; urgency=medium

  * New upstream release candidate
  * upstream release notes
  * One library internals fix/optimization for regexp processing.

 -- David Bremner <bremner@debian.org>  Wed, 08 Mar 2017 08:08:34 -0400

notmuch (0.24~rc0-1) experimental; urgency=medium

  * New upstream feature release (candidate).

 -- David Bremner <bremner@debian.org>  Sun, 05 Mar 2017 19:32:08 -0400

notmuch (0.23.7-3) unstable; urgency=medium

  * Cherry pick fixes to dump header from 0.24.1

 -- David Bremner <bremner@debian.org>  Sat, 01 Apr 2017 21:09:36 -0300

notmuch (0.23.7-2) unstable; urgency=medium

  * Cherry pick 06adc276, fix use after free in libnotmuch4

 -- David Bremner <bremner@debian.org>  Sun, 19 Mar 2017 09:38:17 -0300

notmuch (0.23.7-1) unstable; urgency=medium

  * Move test suite $GNUPGHOME to /tmp to avoid problems with long build paths.
  * Fix read-after-free bug in `notmuch new`.

 -- David Bremner <bremner@debian.org>  Tue, 28 Feb 2017 20:39:30 -0400

notmuch (0.23.5-1) unstable; urgency=medium

  * Remove RUNPATH from /usr/bin/notmuch

 -- David Bremner <bremner@debian.org>  Mon, 09 Jan 2017 06:24:39 -0400

notmuch (0.23.4-1) unstable; urgency=medium

  * Improve error handling in notmuch insert
  * Restore autoload cookie for notmuch-search (notmuch-emacs)

 -- David Bremner <bremner@debian.org>  Sat, 24 Dec 2016 17:47:48 +0900

notmuch (0.23.3-3) unstable; urgency=medium

  * Disable gdb using tests on kfreebsd-*, due to apparent gdb breakage

 -- David Bremner <bremner@debian.org>  Mon, 05 Dec 2016 08:25:32 -0400

notmuch (0.23.3-2) unstable; urgency=medium

  * Add missing depends to notmuch-emacs. Thanks to micah for the
    report.

 -- David Bremner <bremner@debian.org>  Thu, 01 Dec 2016 08:06:59 -0400

notmuch (0.23.3-1) unstable; urgency=medium

  * Re-enable test suite
  * Fix test suite compatibility with gnupg 2.1.16. Fixes: "FTBFS:
    Tests failures", thanks to Lucas Nussbaum (Closes: #844915).
  * Bug fix: "race condition in `notmuch new`?", thanks to Paul Wise
    (Closes: #843127).

 -- David Bremner <bremner@debian.org>  Sat, 26 Nov 2016 08:37:39 -0400

notmuch (0.23.2-1) unstable; urgency=medium

  * New upstream bugfix release
  * Convert notmuch-emacs to dh-elpa, new binary package elpa-notmuch
  * Bug fix: "maintainer script(s) do not start on #!", thanks to
    treinen@debian.org; (Closes: #843287).

 -- David Bremner <bremner@debian.org>  Thu, 10 Nov 2016 22:36:04 -0400

notmuch (0.23.1-1) unstable; urgency=medium

  * New upstream bugfix release
  * Fix test suite for Emacs 25.1
  * Fix some Emacs customization regressions introduced in 0.23
  * Bug fix: "testsuite fails with TERM=unknown", thanks to Gianfranco
    Costamagna (Closes: #841319).

 -- David Bremner <bremner@debian.org>  Sun, 23 Oct 2016 22:06:12 -0300

notmuch (0.23-2) unstable; urgency=medium

  * upload to unstable

 -- David Bremner <bremner@debian.org>  Wed, 05 Oct 2016 21:27:00 -0300

notmuch (0.23-1) experimental; urgency=medium

  * New upstream release
  * Bump minor version of libnotmuch4 because of new symbols.
  * Several new features, see /usr/share/doc/notmuch/NEWS.gz

 -- David Bremner <bremner@debian.org>  Mon, 03 Oct 2016 22:46:26 -0300

notmuch (0.23~rc1-1) experimental; urgency=medium

  * New upstream release candidate
  * Make configure more robust on "unknown" platforms. Fixes FTBFS on
    kfreebsd.

 -- David Bremner <bremner@debian.org>  Fri, 30 Sep 2016 07:19:26 -0300

notmuch (0.23~rc0-1) experimental; urgency=medium

  * New upstream release candidate
  * Bug fix: "Calls to notmuch_directory_get_mtime() don't return
    the recently set mtime", thanks to Lars Luthman (Closes: #826881).
  * Bug fix: "Please document compact command", thanks to Olivier
    Berger (Closes: #825884).

 -- David Bremner <bremner@debian.org>  Mon, 26 Sep 2016 07:28:06 -0300

notmuch (0.22.2-1) unstable; urgency=medium

  * Fix test suite compatibility with GnuPG 2.1.15.  Bug fix: "FTBFS:
    Tests failures", thanks to Lucas Nussbaum (Closes: #837013).

 -- David Bremner <bremner@debian.org>  Thu, 08 Sep 2016 19:09:53 -0300

notmuch (0.22.1-3) unstable; urgency=medium

  * Gag gdb even more. Bug fix: "FTBFS in testing", thanks to Santiago
    Vila (Closes: #834271).

 -- David Bremner <bremner@debian.org>  Sun, 14 Aug 2016 13:31:13 +0900

notmuch (0.22.1-2) unstable; urgency=medium

  * Add explicit build-depends on gnupg, for the test suite.

 -- David Bremner <bremner@debian.org>  Tue, 19 Jul 2016 08:50:13 -0300

notmuch (0.22.1-1) unstable; urgency=medium

  * Correct the definition of `LIBNOTMUCH_CHECK_VERSION`.
  * Document the (lack of) operations permitted on a closed database
    (Closes: #826843).
  * Fix race condition in dump / restore tests.
  * [notmuch-emacs] Tell `message-mode` mode that outgoing messages are mail
  * [notmuch-emacs] Respect charset of MIME parts when reading them

 -- David Bremner <bremner@debian.org>  Tue, 19 Jul 2016 06:42:09 -0300

notmuch (0.22.1~rc0-1) experimental; urgency=medium

  * release candidate for bugfix release

 -- David Bremner <bremner@debian.org>  Thu, 30 Jun 2016 21:28:13 +0200

notmuch (0.22-1) unstable; urgency=medium

  * New upstream release.  See /usr/share/doc/notmuch/NEWS for new
    features and bug fixes.

 -- David Bremner <bremner@debian.org>  Tue, 26 Apr 2016 21:31:44 -0300

notmuch (0.22~rc1-1) experimental; urgency=medium

  * Upstream release candidate

 -- David Bremner <bremner@debian.org>  Sun, 24 Apr 2016 18:03:15 -0300

notmuch (0.22~rc0-1) experimental; urgency=medium

  * Upstream release candidate

 -- David Bremner <bremner@debian.org>  Sat, 16 Apr 2016 08:45:32 -0300

notmuch (0.21-3) unstable; urgency=medium

  * Add mips and mips64el to gdb build-dep blacklist

 -- David Bremner <bremner@debian.org>  Sat, 14 Nov 2015 19:07:06 -0400

notmuch (0.21-2) unstable; urgency=medium

  * Build-conflict with gdb on ppc64el and mipsel. Workaround gdb breakage on those
    architectures (Closes: #804792).

 -- David Bremner <bremner@debian.org>  Thu, 12 Nov 2015 08:54:23 -0400

notmuch (0.21-1) unstable; urgency=medium

  * New upstream release. Highlights include
    - revision tracking for metadata
    - new features and bug fixes for emacs interface
    See /usr/share/doc/notmuch/NEWS for more details.

 -- David Bremner <bremner@debian.org>  Thu, 29 Oct 2015 20:04:42 -0300

notmuch (0.21~rc3-3) experimental; urgency=medium

  * Build-conflict with gdb-minimal. gdb python scripts are needed for
    the test suite

 -- David Bremner <bremner@debian.org>  Sun, 25 Oct 2015 22:08:56 -0300

notmuch (0.21~rc3-2) experimental; urgency=medium

  * Bug fix: "reply-to encrypted messages in tree view fails to quote
    and defaults to unencrypted message", thanks to Vagrant Cascadian
    (Closes: #795243).
  * Bug fix: "install/notmuch-emacs may interact with console, fail
    emacs24 upgrade", thanks to Hilko Bengen (Closes: #802952).

 -- David Bremner <bremner@debian.org>  Sun, 25 Oct 2015 13:42:57 -0300

notmuch (0.21~rc3-1) experimental; urgency=medium

  * New upstream release candidate

 -- David Bremner <bremner@debian.org>  Thu, 22 Oct 2015 09:19:02 -0300

notmuch (0.21~rc2-1) experimental; urgency=medium

  * New upstream release candidate

 -- David Bremner <bremner@debian.org>  Mon, 19 Oct 2015 07:25:10 -0300

notmuch (0.21~rc1-1) experimental; urgency=medium

  * New upstream release candidate

 -- David Bremner <bremner@debian.org>  Thu, 15 Oct 2015 08:08:17 -0300

notmuch (0.20.2-2) unstable; urgency=medium

  * Fix linking in emacsen-install script. The previous version can
    break an emacs upgrade.

 -- David Bremner <bremner@debian.org>  Sat, 26 Sep 2015 09:26:41 -0300

notmuch (0.20.2-1) unstable; urgency=medium

  * Bug fix: "notmuch-tree does not mark messages as read", thanks to
    Raúl Benencia (Closes: #789693).

 -- David Bremner <bremner@debian.org>  Sat, 27 Jun 2015 15:03:33 +0200

notmuch (0.20.1-1) unstable; urgency=medium

  * Bug fix: "FTBFS on arm64", thanks to Edmund Grimley Evans (Closes:
    #787341).

 -- David Bremner <bremner@debian.org>  Mon, 01 Jun 2015 21:58:54 +0200

notmuch (0.20-1) unstable; urgency=medium

  * New upstream release
    - new mimetype search prefix
    - improvements to emacs, vim, and mutt front-ends
    - undeprecate single message mboxes.
    - reduced noise on stderr from the library
    - improved API for notmuch_query_search_{messages, thread}

 -- David Bremner <bremner@debian.org>  Sun, 31 May 2015 11:21:14 +0200

notmuch (0.20~rc2-1) experimental; urgency=medium

  * New upstream release candidate.
  * Fix breakage of python bindings under python3

 -- David Bremner <bremner@debian.org>  Sat, 23 May 2015 21:05:03 +0200

notmuch (0.20~rc1-1) experimental; urgency=medium

  * New upstream release candidate

 -- David Bremner <bremner@debian.org>  Mon, 04 May 2015 08:08:00 +0200

notmuch (0.19-1) experimental; urgency=medium

  * New upstream release.
    - Improvements to reliability of 'notmuch dump' and the error
    handling for 'notmuch insert'.
    - The new 'notmuch address' command is intended to make searching
    for email addresses more convenient.
    - At the library level the revised handling of missing messages
    fixes at least one bug in threading.
    - Interface improvements to the emacs interface, most notably the
    ability to bindkeyboard shortcuts to saved searches.

 -- David Bremner <bremner@debian.org>  Fri, 14 Nov 2014 19:34:12 +0100

notmuch (0.19~rc2-1) experimental; urgency=medium

  * New upstream release candidate
  * Updated defaults for "notmuch address"
  * Assert compliance with policy 3.9.6

 -- David Bremner <bremner@debian.org>  Sun, 09 Nov 2014 16:46:31 +0100

notmuch (0.19~rc1-1) experimental; urgency=low

  * New upstream release candidate
  * Bump libnotmuch SONAME because of API changes

 -- David Bremner <bremner@debian.org>  Thu, 06 Nov 2014 00:30:39 +0100

notmuch (0.18.2-1) unstable; urgency=medium

  * Rebuild for unstable.
  * Translate T380-atomicity to use gdb/python
  * Emacs 24.4 related bug fixes
  * Simplify T360-symbol-hiding, port to ppc64el

 -- David Bremner <bremner@debian.org>  Sat, 25 Oct 2014 18:19:53 +0200

notmuch (0.18.2~rc1-1) experimental; urgency=medium

  * Test suite bug and portability fix release.

 -- David Bremner <bremner@debian.org>  Sat, 25 Oct 2014 10:48:16 +0200

notmuch (0.18.1-2) unstable; urgency=medium

  * Update build-deps to use emacs24 on buildd (Closes: #756085)
  * Disable gdb atomicity test for arm64 as gdb is currently broken on
    the (unofficial) buildds
  * Re-enable atomicity test on armhf; upstream fix seems to have
    worked.

 -- David Bremner <bremner@debian.org>  Sat, 09 Aug 2014 11:48:10 -0300

notmuch (0.18.1-1) unstable; urgency=medium

  * New upstream bug fix release
    - Re-enable support for single-message mbox files
    - Fix for phrase indexing
    - Make tagging empty query in Emacs harmless

 -- David Bremner <bremner@debian.org>  Wed, 25 Jun 2014 07:20:45 -0300

notmuch (0.18.1~rc0-1) experimental; urgency=medium

  * New upstream bug fix release (candidate)
  * Tighten dependence of python packages on libnotmuch
    (Closes: #749881).
  * Redo emacsen-install script from sample in emacsen-common
    (Closes: #739839).

 -- David Bremner <bremner@debian.org>  Sat, 14 Jun 2014 07:50:28 -0300

notmuch (0.18-3) unstable; urgency=medium

  * Disable atomicity tests on armel.

 -- David Bremner <bremner@debian.org>  Thu, 08 May 2014 14:26:45 +0900

notmuch (0.18-2) unstable; urgency=medium

  * Disable atomicity tests on armhf. These should be re-enabled when
    upstream releases a fix for this (in progress).

 -- David Bremner <bremner@debian.org>  Thu, 08 May 2014 08:28:33 +0900

notmuch (0.18-1) unstable; urgency=medium

  * New upstream release. For detailed release notes see
    see /usr/share/doc/notmuch/NEWS.gz. Some highlights:
    - Changes/enhancements to searching for messages by filesystem
      location ('folder:' and 'path:' prefixes).
    - Saved searches in Emacs have also been enhanced to allow
      distinct search orders for each one.
    - Another enhancement to the Emacs interface is that replies to
      encrypted messages are now encrypted, reducing the risk of
      unintentional information disclosure.
    - The default dump output format has changed to the more robust
      'batch-tag' format.
    - The previously deprecated parsing of single message mboxes has
      been removed.

 -- David Bremner <bremner@debian.org>  Tue, 06 May 2014 16:20:39 +0900

notmuch (0.18~rc1-1) experimental; urgency=low

  * Upstream release candidate
    - include encoding fix for vim client.

 -- David Bremner <bremner@debian.org>  Sun, 04 May 2014 07:29:51 +0900

notmuch (0.18~rc0-1) experimental; urgency=low

  * Upstream release candidate.
  * Bug fix: "insufficient sanitization of arguments to notmuch CLI",
    thanks to Antoine Beaupré (Closes: #737496).
  * Bug fix: "notmuch(1) manpage: typo: int -> in", thanks to Jakub
    Wilk (Closes: #739556).
  * Bug fix: "get a quiet option", thanks to Joerg Jaspert (Closes:
    #666027).
  * Bug fix: "Please remove me from Uploaders", thanks to martin f
    krafft (Closes: #719100).
  * Bug fix: "M-x notmuch-show-reply on an encrypted message should
    insert encryption tags into the mml buffer", thanks to Daniel Kahn
    Gillmor (Closes: #704648).

 -- David Bremner <bremner@debian.org>  Tue, 22 Apr 2014 09:27:29 +0900

notmuch (0.17-5) unstable; urgency=medium

  * Bug fix: "unowned directory after purge: /0755/", thanks to
    Andreas Beckmann (Closes: #740325).

 -- David Bremner <bremner@debian.org>  Mon, 03 Mar 2014 07:29:06 -0400

notmuch (0.17-4) unstable; urgency=medium

  * Bug fix: "Please update ruby binary extension install path",
    thanks to Christian Hofstaedtler (Closes: #739120).

 -- David Bremner <bremner@debian.org>  Tue, 18 Feb 2014 21:37:44 -0400

notmuch (0.17-3) unstable; urgency=medium

  * update notmuch-emacs for debian emacs policy 2.0.6
  * Update emacs test suite for Hurd compatibility

 -- David Bremner <bremner@debian.org>  Sun, 12 Jan 2014 17:07:16 -0400

notmuch (0.17-2) unstable; urgency=medium

  * Bug fix: "package should warn in a NEWS.Debian file about possible
    pre-upgrade action", thanks to Jonas Smedegaard (Closes: #733853).

 -- David Bremner <bremner@debian.org>  Wed, 01 Jan 2014 07:44:25 -0400

notmuch (0.17-1) unstable; urgency=low

  * New upstream feature release. See /usr/share/doc/notmuch/NEWS.gz
    for details.  Highlights include:
    - notmuch compact command (Closes: #720543).
    - emacs "tree" view
  * Remove madduck from uploaders (Closes: #719100).

 -- David Bremner <bremner@debian.org>  Mon, 30 Dec 2013 20:28:20 -0400

notmuch (0.17~rc4-1) experimental; urgency=low

  * New upstream release candidate

 -- David Bremner <bremner@debian.org>  Sat, 28 Dec 2013 18:30:06 -0400

notmuch (0.17~rc3-1) experimental; urgency=low

  * New upstream release candidate

 -- David Bremner <bremner@debian.org>  Sat, 07 Dec 2013 17:05:11 +0800

notmuch (0.17~rc2-1) experimental; urgency=low

  * New upstream release candidate
  * Remove gdb as build-dep on s390x. This implicitly disables failing
    atomicity test.  For more information, see #728705

 -- David Bremner <bremner@debian.org>  Sun, 24 Nov 2013 19:34:28 -0400

notmuch (0.17~rc1-1) experimental; urgency=low

  * New upstream release candidate

 -- David Bremner <bremner@debian.org>  Wed, 20 Nov 2013 19:27:48 -0400

notmuch (0.16-1) unstable; urgency=low

  * New upstream feature release
    - 'notmuch insert' command replaces notmuch-deliver (Closes: #692889).
    - New ruby based vim interface (Closes: 616692, 636707).
  * Provide a notmuch-dbg package, thanks to Daniel Kahn Gillmor
    (Closes: #717339).
  * Include alot to the list of recommended interfaces, thanks to
    Simon Chopin (Closes: #709832).

 -- David Bremner <bremner@debian.org>  Sat, 03 Aug 2013 08:28:39 -0300

notmuch (0.15.2-2) unstable; urgency=low

  * Bug fix: tighten dependence of notmuch-mutt on notmuch,
    thanks to Philippe Gimmel and Jameson Rollins (Closes: #703608).
  * Bump Standards-Version to 3.9.4; no changes.

 -- David Bremner <bremner@debian.org>  Sat, 25 May 2013 18:37:23 -0300

notmuch (0.15.2-1) experimental; urgency=low

  * Upstream bug fix release.
    - Improve support for parallel building
    - Update Emacs tests for portability, fix FTBFS on hurd-i386

 -- David Bremner <bremner@debian.org>  Fri, 22 Mar 2013 20:42:42 -0400

notmuch (0.15.1-1) experimental; urgency=low

  * Upstream bug fix release: set default TERM for running tests.
  * Re-enable build time self-tests.

 -- David Bremner <bremner@debian.org>  Thu, 24 Jan 2013 07:19:45 -0400

notmuch (0.15-2) experimental; urgency=low

  * Disable tests until a proper fix for running tests without a
    proper TERM value is developed (again).

 -- David Bremner <bremner@debian.org>  Sun, 20 Jan 2013 18:36:16 -0400

notmuch (0.15-1) experimental; urgency=low

  * New upstream release.
    - Date range search support
    - Empty tag names and tags beginning with "-" are deprecated
    - Support for single message mboxes is deprecated
    - Fixed `notmuch new` to skip ignored broken symlinks
    - New dump/restore format and tagging interface
    - Emacs Interface
      - Removal of the deprecated `notmuch-folders` variable
      - Visibility of MIME parts can be toggled
      - Emacs now buttonizes mid: links
      - Improved text/calendar content handling
      - Disabled coding conversions when reading
      - Fixed errors with HTML email containing images in Emacs 24
      - Fixed handling of tags with unusual characters in them
      - Fixed buttonization of id: links without quote characters
      - Automatic tag changes are now unified and customizable
      - Support for stashing the thread id in show view
      - New add-on tool: notmuch-pick

 -- David Bremner <bremner@debian.org>  Fri, 18 Jan 2013 21:23:36 -0400

notmuch (0.15~rc1-1) experimental; urgency=low

  * New upstream release candidate.
  * Change priority to optional (Closes: #687217).
  * Remove Dm-Upload-Allowed field, as this is no longer used by
    Debian.
  * Add python3 bindings, thanks to Jakub Wilk (Closes: #683515).
  * Bug fix: ".ical attachment problem", (Closes: #688747).

 -- David Bremner <bremner@debian.org>  Wed, 16 Jan 2013 08:28:27 -0400

notmuch (0.14-1) experimental; urgency=low

  [ Stefano Zacchiroli ]
  * notmuch-mutt: fix tag action invocation (Closes: #678012)
  * Use notmuch-search-terms manpage in notmuch-mutt (Closes: #675073).

  [ David Bremner ]
  * Do a better job of cleaning up after configuration and testing
    (Closes: #683505)
  * Alternately depend on emacs24 instead of emacs23 (Closes: #677900).
  * New upstream version
    - incompatible changes to dump/restore syntax
    - bug fixes for maildir synchronization

 -- David Bremner <bremner@debian.org>  Tue, 21 Aug 2012 10:39:33 +0200

notmuch (0.13.2-1) unstable; urgency=low

  * Upstream bugfix release. No changes to binary packages.

 -- David Bremner <bremner@debian.org>  Sat, 02 Jun 2012 18:16:01 -0300

notmuch (0.13.1-1) unstable; urgency=low

  * Upstream bugfix release.
    - fix for encoding problems with reply in emacs
    - notmuch_database_(get_directory|find_message_by_filename) now
      work for read-only databases.

 -- David Bremner <bremner@debian.org>  Fri, 25 May 2012 21:19:06 -0300

notmuch (0.13-1) unstable; urgency=low

  * New upstream release. See /usr/share/doc/notmuch/NEWS.gz for changes.

  [ Stefano Zacchiroli ]
  * Recommend all notmuch UI (including notmuch-mutt) as alternatives,
    to avoid unneeded vim/emacs installation. Thanks Matteo F. Vescovi
    for the patch. (Closes: #673011)

 -- David Bremner <bremner@debian.org>  Tue, 15 May 2012 18:19:32 -0300

notmuch (0.13~rc1-2) experimental; urgency=low

  * New upstream pre-release
  * new binary package "notmuch-mutt" for Mutt integration
  * Bump libnotmuch SONAME because of API changes

 -- David Bremner <bremner@debian.org>  Sat, 05 May 2012 10:26:47 -0300

notmuch (0.12-1) unstable; urgency=low

  * New upstream release
    - Python 3.2 support
    - GMime 2.6 support
    - Many updates to emacs interface (see /usr/share/doc/notmuch/NEWS)
    - Optionally ignore some files/directories within mail hierarchy

 -- David Bremner <bremner@debian.org>  Tue, 20 Mar 2012 18:45:22 -0300

notmuch (0.12~rc2-1) experimental; urgency=low

  * Upstream pre-release
  * New bug fixes since ~rc1
    - fix for uninitialized variable
    - fix for python bindings type signatures

 -- David Bremner <bremner@debian.org>  Sun, 18 Mar 2012 08:10:35 -0300

notmuch (0.12~rc1-1) experimental; urgency=low

  * Upstream pre-release.
  * Bump standards version to 3.9.3; no changes.

 -- David Bremner <bremner@debian.org>  Thu, 01 Mar 2012 07:51:45 -0400

notmuch (0.11.1-1) unstable; urgency=low

  * Upstream bugfix release
    - Fix error handling bug in python bindings
    - Fix vulnerability in emacs reply handling

 -- David Bremner <bremner@debian.org>  Fri, 03 Feb 2012 08:35:41 -0400

notmuch (0.11-1) unstable; urgency=low

  * New upstream release.
    - New 'hook' feature for notmuch-new
    - performance and memory use improvements
    - new add-on tool notmuch-deliver

 -- David Bremner <bremner@debian.org>  Fri, 13 Jan 2012 19:59:23 -0400

notmuch (0.11~rc3-1) experimental; urgency=low

  * New upstream release candidate
    - Fix for uninitialized variable(s) in notmuch-reply

 -- David Bremner <bremner@debian.org>  Mon, 09 Jan 2012 07:07:46 -0400

notmuch (0.11~rc2-1) experimental; urgency=low

  * New upstream release candidate.
    - Includes fix for one python bindings segfault.

 -- David Bremner <bremner@debian.org>  Mon, 02 Jan 2012 06:57:29 -0400

notmuch (0.11~rc1-1) experimental; urgency=low

  * New upstream release candidate.

 -- David Bremner <bremner@debian.org>  Sun, 25 Dec 2011 23:07:08 -0400

notmuch (0.10.2-1) unstable; urgency=low

  * Upstream bug fix release
    - Fix segfault in python bindings due to missing g_type_init call.

 -- David Bremner <bremner@debian.org>  Sun, 04 Dec 2011 22:06:46 -0400

notmuch (0.10.1-1) unstable; urgency=low

  * Upstream bug fix release.
    - Fix segfault on "notmuch --help"

 -- David Bremner <bremner@debian.org>  Fri, 25 Nov 2011 12:11:30 -0500

notmuch (0.10-1) unstable; urgency=low

  * New upstream release
    - search performance improvements
    - emacs UI improvements
    - new dump/restore features
    - new script contrib/nmbug for sharing tags
    - see /usr/share/doc/notmuch/NEWS for details

 -- David Bremner <bremner@debian.org>  Wed, 23 Nov 2011 07:44:01 -0400

notmuch (0.10~rc2-1) experimental; urgency=low

  * New upstream release candidate
    - includes patch to avoid long unix domain socket paths in tests

 -- David Bremner <bremner@debian.org>  Sat, 19 Nov 2011 08:21:39 -0400

notmuch (0.10~rc1-1) experimental; urgency=low

  * New upstream release candidate.

 -- David Bremner <bremner@debian.org>  Tue, 15 Nov 2011 19:46:55 -0400

notmuch (0.9-1) unstable; urgency=low

  * New upstream release.
  * Only doc changes since last release candidate.
  * Upload to unstable.

 -- David Bremner <bremner@debian.org>  Tue, 11 Oct 2011 21:51:29 -0300

notmuch (0.9~rc2-1) experimental; urgency=low

  * Upstream release candidate
  * API changes for n_d_find_message and n_d_find_message_by_filename.
    - New SONAME for libnotmuch
    - bindings changes for ruby and python
  * Less non-text parts reported in replies.
  * emacs: provide button action to fetch unknown gpg keys

 -- David Bremner <bremner@debian.org>  Fri, 07 Oct 2011 18:53:04 -0300

notmuch (0.9~rc1-1) experimental; urgency=low

  * Upstream release candidate
    - Atomicity improvements, thanks to Austin Clements
    - Add missing call to g_type_init, thanks to Aaron Ecay
  * notmuch-emacs: add versioned dependency on notmuch.
    (Closes: #642240).

 -- David Bremner <bremner@debian.org>  Sun, 25 Sep 2011 11:26:01 -0300

notmuch (0.8-1) unstable; urgency=low

  * New upstream version.
    - Improved handling of message/rfc822 parts
    - Improved Build system portability
    - Documentation update for Ruby bindings
    - Unicode, iterator, PEP8 changes for python bindings

 -- David Bremner <bremner@debian.org>  Sat, 10 Sep 2011 08:53:55 -0300

notmuch (0.8~rc1-1) experimental; urgency=low

  * Upstream release candidate.

 -- David Bremner <bremner@debian.org>  Tue, 06 Sep 2011 22:24:24 -0300

notmuch (0.7-1) unstable; urgency=low

  * New upstream release (no changes since 0.7~rc1).
  * Upload to unstable.

 -- David Bremner <bremner@debian.org>  Mon, 01 Aug 2011 21:46:26 +0200

notmuch (0.7~rc1-1) experimental; urgency=low

  * Upstream release candidate.
  * Fix for notmuch.sym and parallel build (Thanks to
    Thomas Jost)
  * Bug fixes from Jason Woofenden for vim interface:
    -  Fix "space (in show mode) mostly adds tag:inbox and tag:unread
       instead of removing them"  (Closes: #633009).
    -  Fix "says press 's'; to toggle signatures, but it's
       really 'i'",  (Closes: #633115).
    -  Fix "fix for from list on search pages", (Closes: #633045).
  * Bug fixes for vim interface from Uwe Kleine-König
    - use full path for sendmail/doc fix
    - fix compose temp file name
  * Python tag encoding fixes from Sebastian Spaeth.

 -- David Bremner <bremner@debian.org>  Fri, 29 Jul 2011 12:16:56 +0200

notmuch (0.6.1-1) unstable; urgency=low

  * Properly install README.Debian in notmuch-vim (Closes: #632992).
    Thanks to Jason Woofenden for the report.
  * Force notmuch to depend on the same version of libnotmuch. Thanks to
    Uwe Kleine-König for the patch.
  * Export typeinfo for Xapian exceptions from libnotmuch. This fixes
    certain mysterious uncaught exception problems.

 -- David Bremner <bremner@debian.org>  Sun, 17 Jul 2011 10:20:42 -0300

notmuch (0.6) unstable; urgency=low

  * New upstream release; see /usr/share/doc/notmuch/NEWS for
    details. Highlights include:
    - Folder-based search (Closes: #597222)
    - PGP/MIME decryption and verification
  * Document strict dependency on emacs23 (Closes: #631994).

 -- David Bremner <bremner@debian.org>  Fri, 01 Jul 2011 11:45:22 -0300

notmuch (0.6~rc1) experimental; urgency=low

  * Git snapshot 3f777b2
  * Upstream release candidate.
  * Fix description of notmuch-vim to mention vim, not emacs
    (Closes: #631974)
  * Install zsh completion as an example instead of into /usr/share/zsh to
    avoid file conflict with zsh.

 -- David Bremner <bremner@debian.org>  Thu, 30 Jun 2011 10:02:05 -0300

notmuch (0.6~254) experimental; urgency=low

  [David Bremner]
  * Git snapshot fba968d
  * Upstream release candidate
  * Build binary package python-notmuch from upstream notmuch.
  * Split off emacs and vim interfaces into their own packages.
    (Closes: #578199)
  * Hide Xapian exception symbols
  * Build-depend on emacs23-nox instead of emacs

  [ Jameson Rollins ]
  * Bump standards version to 3.9.2 (No changes).

 -- David Bremner <bremner@debian.org>  Thu, 23 Jun 2011 07:50:05 -0300

notmuch (0.6~237) experimental; urgency=low

  * Git snapshot 12d6f90
  * Emacs: hide original message in top posted replies, isearch fix,
    message display/hiding fixes/improvements.
  * CLI: received header fixes.
  * python: Improve docs, Remove Messages().__len__, Implement
    Message.__cmp__ and __hash__, Message.tags_to_maildir_flags

 -- David Bremner <bremner@debian.org>  Sat, 18 Jun 2011 11:14:51 -0300

notmuch (0.6~215) experimental; urgency=low

  * Git snapshot 5143e5e
  * GMime: improve password handling, prevent premature closing stdout
  * Emacs: sender address UI tweaks
  * lib/message-file: plug three memleaks.
  * Updated python bindings
  * Sanitize "Subject:" and "Author:" fields in notmuch-search
  * vim: new delete command, update mark as read command

 -- David Bremner <bremner@debian.org>  Sat, 04 Jun 2011 08:37:36 -0300

notmuch (0.6~180) experimental; urgency=low

  * Git snapshot 1a96c40
  * Fix corruption of binary parts
    (see ML id:"874o4a1m74.fsf@yoom.home.cworth.org")

 -- David Bremner <bremner@debian.org>  Tue, 31 May 2011 21:16:35 -0300

notmuch (0.6~171) experimental; urgency=low

  * Git snapshot cb8418784c2
  * PGP/MIME handling in CLI and emacs front end.
  * cli: Rewrite of multipart handling.
  * emacs: Make the queries used in the all-tags section configurable
  * emacs: Choose from address when composing/replying
  * emacs: add notmuch-before- and notmuch-after-tag-hook
  * notmuch reply: Avoid segmentation fault when printing multiple parts
  * notmuch show: New part output handling.
  * emacs: Show cleaner `From:' addresses in the summary line.
  * emacs: Add custom `notmuch-show-elide-same-subject',
    `notmuch-show-always-show-subject'
  * emacs: Render text/x-vcalendar parts.
  * emacs: Add `notmuch-show-multipart/alternative-discouraged'.
  * vim: parse 'from' address, use sendmail directly, implement archive in
    show view, refactor tagging stuff
  * Eager metadata optimizations
  * emacs: Fix notmuch-search-process-filter to handle incomplete lines
  * Fix installation of zsh completion
  * new: Enhance progress reporting
  * Do not defer maildir flag synchronization for new messages
  * vim: Get user email address from notmuch config file.
  * lib: Save and restore term position in message while indexing.
  * notmuch search: Clean up some memory leaks during search loop.
  * New bindings for Go
  * ruby: Add wrapper for message_get_filenames,  maildir sync. interface
    query_get_s{ort,tring}
  * Add support for folder-based searching.
  * compatibility fixes for emacs22

 -- David Bremner <bremner@debian.org>  Sat, 28 May 2011 07:25:49 -0300

notmuch (0.5+nmu3) unstable; urgency=low

  * Non-maintainer upload.
  * Upload to unstable.

 -- David Bremner <bremner@debian.org>  Sun, 01 May 2011 15:09:09 -0300

notmuch (0.5+nmu2) experimental; urgency=low

  * Non-maintainer upload.
  * Second try at timeout for test. Put timeouts at top level.

 -- David Bremner <bremner@debian.org>  Sun, 19 Dec 2010 21:40:08 -0400

notmuch (0.5+nmu1) experimental; urgency=low

  * Non-maintainer upload.
  * Add a timeout to emacs tests to hopefully work around build failures.

 -- David Bremner <bremner@debian.org>  Tue, 14 Dec 2010 22:23:51 -0400

notmuch (0.5) unstable; urgency=low

  * new: maildir-flag synchronization
  * new: New "notmuch show --format=raw" (enables local emacs interface,
    for example, to use remote notmuch via ssh)
  * lib: Support for multiple files for a message
    (notmuch_message_get_filenames)
  * lib: Support for maildir-flag synchronization
    (notmuch_message_tags_to_maildir_flags and
    notmuch_message_maildir_flags_to_tags)
  * emacs: Incompatible change to format of notmuch-fcc-dirs variable (for
    users using the "fancy" configuration)
  * emacs: Cleaner display of subject lines in thread views

 -- Carl Worth <cworth@debian.org>  Thu, 11 Nov 2010 20:49:11 -0800

notmuch (0.4) unstable; urgency=low

  * new: notmuch search --output=(summary|threads|messages|tags|files)
  * new: notmuch show --format=mbox <search-specification>
  * new: notmuch config [get|set] <section>.<item> [value ...]
  * lib: Add notmuch_query_get_query_string and notmuch_query_get_sort
  * emacs: Enable Fcc of all sent messages by default (to "sent" directory)
  * emacs: Ability to all open messages in a thread to a pipe
  * emacs: Optional support for detecting inline patches
  * emacs: Automatically tag messages as "replied" when sending a reply
  * emacs: Allow search-result color specifications to overlay each other
  * emacs: Make hidden author names still available for incremental search.
  * emacs: New binding of Control-TAB (works like TAB in reverse)
  * test: New modularization of test suite.
  * test: New testing of emacs interface.
  * bugfix: Avoid setting Bcc header in "notmuch reply"
  * bugfix: Avoid corruption of database when "notmuch new " is interrupted.
  * bugfix: Fix failure with extremely long message ID headers.
  * bugfix: Fix for messages with "charset=unknown-8bit"
  * bugfix: Fix notmuch_query_search_threads to return NULL on any exception
  * bugfix: Fix "notmuch search" to return non-zero on any exception
  * emacs bugfix: Fix for message with a subject containing, "[1234]"
  * emacs bugfix: Fix to correctly handle message IDs containing ".."
  * emacs bugfix: Fix initialization so "M-x notmuch" works by default.

 -- Carl Worth <cworth@debian.org>  Mon, 01 Nov 2010 16:23:47 -0700

notmuch (0.3.1) unstable; urgency=low

  * Fix an infinite loop in "notmuch reply"
  * Fix a potential SEGV in "notmuch search"
  * emacs: Fix calculations for line wrapping in the "notmuch" view.
  * emacs: Fix Fcc support to prompt to create a directory if necessary

 -- Carl Worth <cworth@debian.org>  Tue, 27 Apr 2010 17:02:07 -0700

notmuch (0.3) unstable; urgency=low

  * User-configurable tags for new messages
  * Threads search results named based on subjects that match search
  * Faster operation of "notmuch tag" (avoid unneeded sorting)
  * Even Better guessing of From: header for "notmuch reply"
  * Indication of author names that match a search
  * emacs: An entirely new initial view for notmuch, (friendly yet powerful)
  * emacs: Full-featured "customize" support for configuring notmuch
  * emacs: Support for doing tab-completion of email addresses
  * emacs: Support for file-based (Fcc) delivery of sent messages
  * emacs: New 'G' key binding to trigger mail refresh (G == "Get new mail")
  * emacs: Implement emacs message display with the JSON output from notmuch
  * emacs: Better handling of HTML/MIME attachments (inline images!)
  * emacs: Customizable support for tidying of text/plain message content
  * emacs: New support for searchable citations (even when hidden)
  * emacs: More flexible handling of header visibility
  * emacs: The Return key now toggles message visibility anywhere
  * emacs: Customizable formatting of search results
  * emacs: Generate nicer names for search buffers when using a saved search.
  * emacs: Add a notmuch User-Agent header when sending mail from notmuch/emacs
  * emacs: New keybinding (M-Ret) to open all collapsed messages in a thread
  * libnotmuch1: Provide a new NOTMUCH_SORT_UNSORTED value for queries

 -- Carl Worth <cworth@debian.org>  Tue, 27 Apr 2010 02:07:29 -0700

notmuch (0.2) unstable; urgency=low

  * Better guessing of From: header.
  * Make "notmuch count" with no arguments count all messages
  * Provide a new special-case search term of "*" to match all messages.
  * Detect thread connections when a parent message is missing.
  * Fix potential data loss in "notmuch new" with SIGINT
  * Fix segfault when a message includes a MIME part that is empty.
  * Fix handling of non-ASCII characters with --format=json
  * Fix headers to be properly decoded in "notmuch reply"
  * emacs: Show the last few lines of citations as well as the first few lines.
  * emacs: The '+' and '-' commands can now add and remove tags by region.
  * emacs: More meaningful buffer names for thread-view buffers.
  * emacs: Customized colors of threads in search view based on tags.

 -- Carl Worth <cworth@debian.org>  Fri, 16 Apr 2010 10:20:23 -0700

notmuch (0.1-1) unstable; urgency=low

  [ martin f. krafft ]
  * Add suggestion to vim-addon-manager.

  [ Carl Worth ]
  * Improve package description (closes: #566282).
  * New upstream version (0.1) (closes: #576647).
  * New versioning to track upstream version scheme.
  * Split packaging into notmuch, libnotmuch1, and libnotmuch-dev.
  * Update to advertise conformance with policy 3.8.4 (no changes).
  * Add a debian/watch file to notice upstream tar files.

 -- Carl Worth <cworth@debian.org>  Tue, 06 Apr 2010 18:27:49 -0700

notmuch (0.0+201001211401) unstable; urgency=low

  * Upload to Debian (closes: #557354).
  * New versioning scheme.
  * Added emacs build dependency.
  * Added Vcs-Browser field to debian/control.
  * Downgrade recommendation for emacs to suggestion.
  * Add vim to suggestions and enhancements.
  * Put debian/* under separate copyright.
  * Make Carl the maintainer.
  * Add myself to uploaders.
  * Install the vim plugin (using vim-addons).

 -- martin f. krafft <madduck@debian.org>  Thu, 21 Jan 2010 14:00:54 +1300

notmuch (0.0-1) unstable; urgency=low

  * New Debian package.

 -- Jameson Graef Rollins <jrollins@finestructure.net>  Fri, 27 Nov 2009 13:39:09 -0500<|MERGE_RESOLUTION|>--- conflicted
+++ resolved
@@ -1,10 +1,3 @@
-<<<<<<< HEAD
-notmuch (0.29.1-2~bpo10+1) buster-backports; urgency=medium
-
-  * Rebuild for buster-backports.
-
- -- David Bremner <bremner@debian.org>  Mon, 19 Aug 2019 16:51:11 -0300
-=======
 notmuch (0.29.3-1) unstable; urgency=medium
 
   * New upstream bugfix release.
@@ -27,7 +20,12 @@
     files. Thanks to James Troup for reporting and the fix.
 
  -- David Bremner <bremner@debian.org>  Sat, 19 Oct 2019 07:23:21 -0300
->>>>>>> a59ef7d0
+
+notmuch (0.29.1-2~bpo10+1) buster-backports; urgency=medium
+
+  * Rebuild for buster-backports.
+
+ -- David Bremner <bremner@debian.org>  Mon, 19 Aug 2019 16:51:11 -0300
 
 notmuch (0.29.1-2) unstable; urgency=medium
 
