<<<<<<< HEAD
notmuch (0.24.2-1) experimental; urgency=medium

  * Fix dump output to not include tags when not asked for
  * Fix file name stashing in emacs tree view.

 -- David Bremner <bremner@debian.org>  Thu, 01 Jun 2017 07:24:55 -0300

notmuch (0.24.1-1) experimental; urgency=medium

  * Restore Xapian wildcard queries to from: and subject:
  * Handle empty queries for from: and subject:
  * Memory leaks in notmuch show fixed
  * Fix bug notmuch dump header generation

 -- David Bremner <bremner@debian.org>  Sat, 01 Apr 2017 09:17:47 -0300

notmuch (0.24-1) experimental; urgency=medium

  * New upstream release
    - regexp search for from: and subject:
    - Emacs interface improvements:
      - draft handling
      - don't automatically expand application/*
      - jump (shortcut) menu for tagging.
      - fold long headers when sending
    - library improvements
      - catch some stray DatabaseModifiedErrors
      - make exclude handling non-destructive.

 -- David Bremner <bremner@debian.org>  Sun, 12 Mar 2017 22:14:25 -0300

notmuch (0.24~rc1-1) experimental; urgency=medium

  * New upstream release candidate
  * upstream release notes
  * One library internals fix/optimization for regexp processing.

 -- David Bremner <bremner@debian.org>  Wed, 08 Mar 2017 08:08:34 -0400

notmuch (0.24~rc0-1) experimental; urgency=medium

  * New upstream feature release (candidate).

 -- David Bremner <bremner@debian.org>  Sun, 05 Mar 2017 19:32:08 -0400
=======
notmuch (0.23.7-3) unstable; urgency=medium

  * Cherry pick fixes to dump header from 0.24.1

 -- David Bremner <bremner@debian.org>  Sat, 01 Apr 2017 21:09:36 -0300
>>>>>>> 68173a1d

notmuch (0.23.7-2) unstable; urgency=medium

  * Cherry pick 06adc276, fix use after free in libnotmuch4

 -- David Bremner <bremner@debian.org>  Sun, 19 Mar 2017 09:38:17 -0300

notmuch (0.23.7-1) unstable; urgency=medium

  * Move test suite $GNUPGHOME to /tmp to avoid problems with long build paths.
  * Fix read-after-free bug in `notmuch new`.

 -- David Bremner <bremner@debian.org>  Tue, 28 Feb 2017 20:39:30 -0400

notmuch (0.23.5-1) unstable; urgency=medium

  * Remove RUNPATH from /usr/bin/notmuch

 -- David Bremner <bremner@debian.org>  Mon, 09 Jan 2017 06:24:39 -0400

notmuch (0.23.4-1) unstable; urgency=medium

  * Improve error handling in notmuch insert
  * Restore autoload cookie for notmuch-search (notmuch-emacs)

 -- David Bremner <bremner@debian.org>  Sat, 24 Dec 2016 17:47:48 +0900

notmuch (0.23.3-3) unstable; urgency=medium

  * Disable gdb using tests on kfreebsd-*, due to apparent gdb breakage

 -- David Bremner <bremner@debian.org>  Mon, 05 Dec 2016 08:25:32 -0400

notmuch (0.23.3-2) unstable; urgency=medium

  * Add missing depends to notmuch-emacs. Thanks to micah for the
    report.

 -- David Bremner <bremner@debian.org>  Thu, 01 Dec 2016 08:06:59 -0400

notmuch (0.23.3-1) unstable; urgency=medium

  * Re-enable test suite
  * Fix test suite compatibility with gnupg 2.1.16. Fixes: "FTBFS:
    Tests failures", thanks to Lucas Nussbaum (Closes: #844915).
  * Bug fix: "race condition in `notmuch new`?", thanks to Paul Wise
    (Closes: #843127).

 -- David Bremner <bremner@debian.org>  Sat, 26 Nov 2016 08:37:39 -0400

notmuch (0.23.2-1) unstable; urgency=medium

  * New upstream bugfix release
  * Convert notmuch-emacs to dh-elpa, new binary package elpa-notmuch
  * Bug fix: "maintainer script(s) do not start on #!", thanks to
    treinen@debian.org; (Closes: #843287).

 -- David Bremner <bremner@debian.org>  Thu, 10 Nov 2016 22:36:04 -0400

notmuch (0.23.1-1) unstable; urgency=medium

  * New upstream bugfix release
  * Fix test suite for Emacs 25.1
  * Fix some Emacs customization regressions introduced in 0.23
  * Bug fix: "testsuite fails with TERM=unknown", thanks to Gianfranco
    Costamagna (Closes: #841319).

 -- David Bremner <bremner@debian.org>  Sun, 23 Oct 2016 22:06:12 -0300

notmuch (0.23-2) unstable; urgency=medium

  * upload to unstable

 -- David Bremner <bremner@debian.org>  Wed, 05 Oct 2016 21:27:00 -0300

notmuch (0.23-1) experimental; urgency=medium

  * New upstream release
  * Bump minor version of libnotmuch4 because of new symbols.
  * Several new features, see /usr/share/doc/notmuch/NEWS.gz

 -- David Bremner <bremner@debian.org>  Mon, 03 Oct 2016 22:46:26 -0300

notmuch (0.23~rc1-1) experimental; urgency=medium

  * New upstream release candidate
  * Make configure more robust on "unknown" platforms. Fixes FTBFS on
    kfreebsd.

 -- David Bremner <bremner@debian.org>  Fri, 30 Sep 2016 07:19:26 -0300

notmuch (0.23~rc0-1) experimental; urgency=medium

  * New upstream release candidate
  * Bug fix: "Calls to notmuch_directory_get_mtime() don't return
    the recently set mtime", thanks to Lars Luthman (Closes: #826881).
  * Bug fix: "Please document compact command", thanks to Olivier
    Berger (Closes: #825884).

 -- David Bremner <bremner@debian.org>  Mon, 26 Sep 2016 07:28:06 -0300

notmuch (0.22.2-1) unstable; urgency=medium

  * Fix test suite compatibility with GnuPG 2.1.15.  Bug fix: "FTBFS:
    Tests failures", thanks to Lucas Nussbaum (Closes: #837013).

 -- David Bremner <bremner@debian.org>  Thu, 08 Sep 2016 19:09:53 -0300

notmuch (0.22.1-3) unstable; urgency=medium

  * Gag gdb even more. Bug fix: "FTBFS in testing", thanks to Santiago
    Vila (Closes: #834271).

 -- David Bremner <bremner@debian.org>  Sun, 14 Aug 2016 13:31:13 +0900

notmuch (0.22.1-2) unstable; urgency=medium

  * Add explicit build-depends on gnupg, for the test suite.

 -- David Bremner <bremner@debian.org>  Tue, 19 Jul 2016 08:50:13 -0300

notmuch (0.22.1-1) unstable; urgency=medium

  * Correct the definition of `LIBNOTMUCH_CHECK_VERSION`.
  * Document the (lack of) operations permitted on a closed database
    (Closes: #826843).
  * Fix race condition in dump / restore tests.
  * [notmuch-emacs] Tell `message-mode` mode that outgoing messages are mail
  * [notmuch-emacs] Respect charset of MIME parts when reading them

 -- David Bremner <bremner@debian.org>  Tue, 19 Jul 2016 06:42:09 -0300

notmuch (0.22.1~rc0-1) experimental; urgency=medium

  * release candidate for bugfix release

 -- David Bremner <bremner@debian.org>  Thu, 30 Jun 2016 21:28:13 +0200

notmuch (0.22-1) unstable; urgency=medium

  * New upstream release.  See /usr/share/doc/notmuch/NEWS for new
    features and bug fixes.

 -- David Bremner <bremner@debian.org>  Tue, 26 Apr 2016 21:31:44 -0300

notmuch (0.22~rc1-1) experimental; urgency=medium

  * Upstream release candidate

 -- David Bremner <bremner@debian.org>  Sun, 24 Apr 2016 18:03:15 -0300

notmuch (0.22~rc0-1) experimental; urgency=medium

  * Upstream release candidate

 -- David Bremner <bremner@debian.org>  Sat, 16 Apr 2016 08:45:32 -0300

notmuch (0.21-3) unstable; urgency=medium

  * Add mips and mips64el to gdb build-dep blacklist

 -- David Bremner <bremner@debian.org>  Sat, 14 Nov 2015 19:07:06 -0400

notmuch (0.21-2) unstable; urgency=medium

  * Build-conflict with gdb on ppc64el and mipsel. Workaround gdb breakage on those
    architectures (Closes: #804792).

 -- David Bremner <bremner@debian.org>  Thu, 12 Nov 2015 08:54:23 -0400

notmuch (0.21-1) unstable; urgency=medium

  * New upstream release. Highlights include
    - revision tracking for metadata
    - new features and bug fixes for emacs interface
    See /usr/share/doc/notmuch/NEWS for more details.

 -- David Bremner <bremner@debian.org>  Thu, 29 Oct 2015 20:04:42 -0300

notmuch (0.21~rc3-3) experimental; urgency=medium

  * Build-conflict with gdb-minimal. gdb python scripts are needed for
    the test suite

 -- David Bremner <bremner@debian.org>  Sun, 25 Oct 2015 22:08:56 -0300

notmuch (0.21~rc3-2) experimental; urgency=medium

  * Bug fix: "reply-to encrypted messages in tree view fails to quote
    and defaults to unencrypted message", thanks to Vagrant Cascadian
    (Closes: #795243).
  * Bug fix: "install/notmuch-emacs may interact with console, fail
    emacs24 upgrade", thanks to Hilko Bengen (Closes: #802952).

 -- David Bremner <bremner@debian.org>  Sun, 25 Oct 2015 13:42:57 -0300

notmuch (0.21~rc3-1) experimental; urgency=medium

  * New upstream release candidate

 -- David Bremner <bremner@debian.org>  Thu, 22 Oct 2015 09:19:02 -0300

notmuch (0.21~rc2-1) experimental; urgency=medium

  * New upstream release candidate

 -- David Bremner <bremner@debian.org>  Mon, 19 Oct 2015 07:25:10 -0300

notmuch (0.21~rc1-1) experimental; urgency=medium

  * New upstream release candidate

 -- David Bremner <bremner@debian.org>  Thu, 15 Oct 2015 08:08:17 -0300

notmuch (0.20.2-2) unstable; urgency=medium

  * Fix linking in emacsen-install script. The previous version can
    break an emacs upgrade.

 -- David Bremner <bremner@debian.org>  Sat, 26 Sep 2015 09:26:41 -0300

notmuch (0.20.2-1) unstable; urgency=medium

  * Bug fix: "notmuch-tree does not mark messages as read", thanks to
    Raúl Benencia (Closes: #789693).

 -- David Bremner <bremner@debian.org>  Sat, 27 Jun 2015 15:03:33 +0200

notmuch (0.20.1-1) unstable; urgency=medium

  * Bug fix: "FTBFS on arm64", thanks to Edmund Grimley Evans (Closes:
    #787341).

 -- David Bremner <bremner@debian.org>  Mon, 01 Jun 2015 21:58:54 +0200

notmuch (0.20-1) unstable; urgency=medium

  * New upstream release
    - new mimetype search prefix
    - improvements to emacs, vim, and mutt front-ends
    - undeprecate single message mboxes.
    - reduced noise on stderr from the library
    - improved API for notmuch_query_search_{messages, thread}

 -- David Bremner <bremner@debian.org>  Sun, 31 May 2015 11:21:14 +0200

notmuch (0.20~rc2-1) experimental; urgency=medium

  * New upstream release candidate.
  * Fix breakage of python bindings under python3

 -- David Bremner <bremner@debian.org>  Sat, 23 May 2015 21:05:03 +0200

notmuch (0.20~rc1-1) experimental; urgency=medium

  * New upstream release candidate

 -- David Bremner <bremner@debian.org>  Mon, 04 May 2015 08:08:00 +0200

notmuch (0.19-1) experimental; urgency=medium

  * New upstream release.
    - Improvements to reliability of 'notmuch dump' and the error
    handling for 'notmuch insert'.
    - The new 'notmuch address' command is intended to make searching
    for email addresses more convenient.
    - At the library level the revised handling of missing messages
    fixes at least one bug in threading.
    - Interface improvements to the emacs interface, most notably the
    ability to bindkeyboard shortcuts to saved searches.

 -- David Bremner <bremner@debian.org>  Fri, 14 Nov 2014 19:34:12 +0100

notmuch (0.19~rc2-1) experimental; urgency=medium

  * New upstream release candidate
  * Updated defaults for "notmuch address"
  * Assert compliance with policy 3.9.6

 -- David Bremner <bremner@debian.org>  Sun, 09 Nov 2014 16:46:31 +0100

notmuch (0.19~rc1-1) experimental; urgency=low

  * New upstream release candidate
  * Bump libnotmuch SONAME because of API changes

 -- David Bremner <bremner@debian.org>  Thu, 06 Nov 2014 00:30:39 +0100

notmuch (0.18.2-1) unstable; urgency=medium

  * Rebuild for unstable.
  * Translate T380-atomicity to use gdb/python
  * Emacs 24.4 related bug fixes
  * Simplify T360-symbol-hiding, port to ppc64el

 -- David Bremner <bremner@debian.org>  Sat, 25 Oct 2014 18:19:53 +0200

notmuch (0.18.2~rc1-1) experimental; urgency=medium

  * Test suite bug and portability fix release.

 -- David Bremner <bremner@debian.org>  Sat, 25 Oct 2014 10:48:16 +0200

notmuch (0.18.1-2) unstable; urgency=medium

  * Update build-deps to use emacs24 on buildd (Closes: #756085)
  * Disable gdb atomicity test for arm64 as gdb is currently broken on
    the (unofficial) buildds
  * Re-enable atomicity test on armhf; upstream fix seems to have
    worked.

 -- David Bremner <bremner@debian.org>  Sat, 09 Aug 2014 11:48:10 -0300

notmuch (0.18.1-1) unstable; urgency=medium

  * New upstream bug fix release
    - Re-enable support for single-message mbox files
    - Fix for phrase indexing
    - Make tagging empty query in Emacs harmless

 -- David Bremner <bremner@debian.org>  Wed, 25 Jun 2014 07:20:45 -0300

notmuch (0.18.1~rc0-1) experimental; urgency=medium

  * New upstream bug fix release (candidate)
  * Tighten dependence of python packages on libnotmuch
    (Closes: #749881).
  * Redo emacsen-install script from sample in emacsen-common
    (Closes: #739839).

 -- David Bremner <bremner@debian.org>  Sat, 14 Jun 2014 07:50:28 -0300

notmuch (0.18-3) unstable; urgency=medium

  * Disable atomicity tests on armel.

 -- David Bremner <bremner@debian.org>  Thu, 08 May 2014 14:26:45 +0900

notmuch (0.18-2) unstable; urgency=medium

  * Disable atomicity tests on armhf. These should be re-enabled when
    upstream relases a fix for this (in progress).

 -- David Bremner <bremner@debian.org>  Thu, 08 May 2014 08:28:33 +0900

notmuch (0.18-1) unstable; urgency=medium

  * New upstream release. For detailed release notes see
    see /usr/share/doc/notmuch/NEWS.gz. Some highlights:
    - Changes/enhancements to searching for messages by filesystem
      location ('folder:' and 'path:' prefixes).
    - Saved searches in Emacs have also been enhanced to allow
      distinct search orders for each one.
    - Another enhancement to the Emacs interface is that replies to
      encrypted messages are now encrypted, reducing the risk of
      unintentional information disclosure.
    - The default dump output format has changed to the more robust
      'batch-tag' format.
    - The previously deprecated parsing of single message mboxes has
      been removed.

 -- David Bremner <bremner@debian.org>  Tue, 06 May 2014 16:20:39 +0900

notmuch (0.18~rc1-1) experimental; urgency=low

  * Upstream release candidate
    - include encoding fix for vim client.

 -- David Bremner <bremner@debian.org>  Sun, 04 May 2014 07:29:51 +0900

notmuch (0.18~rc0-1) experimental; urgency=low

  * Upstream release candidate.
  * Bug fix: "insufficient sanitization of arguments to notmuch CLI",
    thanks to Antoine Beaupré (Closes: #737496).
  * Bug fix: "notmuch(1) manpage: typo: int -> in", thanks to Jakub
    Wilk (Closes: #739556).
  * Bug fix: "get a quiet option", thanks to Joerg Jaspert (Closes:
    #666027).
  * Bug fix: "Please remove me from Uploaders", thanks to martin f
    krafft (Closes: #719100).
  * Bug fix: "M-x notmuch-show-reply on an encrypted message should
    insert encryption tags into the mml buffer", thanks to Daniel Kahn
    Gillmor (Closes: #704648).

 -- David Bremner <bremner@debian.org>  Tue, 22 Apr 2014 09:27:29 +0900

notmuch (0.17-5) unstable; urgency=medium

  * Bug fix: "unowned directory after purge: /0755/", thanks to
    Andreas Beckmann (Closes: #740325).

 -- David Bremner <bremner@debian.org>  Mon, 03 Mar 2014 07:29:06 -0400

notmuch (0.17-4) unstable; urgency=medium

  * Bug fix: "Please update ruby binary extension install path",
    thanks to Christian Hofstaedtler (Closes: #739120).

 -- David Bremner <bremner@debian.org>  Tue, 18 Feb 2014 21:37:44 -0400

notmuch (0.17-3) unstable; urgency=medium

  * update notmuch-emacs for debian emacs policy 2.0.6
  * Update emacs test suite for Hurd compatibility

 -- David Bremner <bremner@debian.org>  Sun, 12 Jan 2014 17:07:16 -0400

notmuch (0.17-2) unstable; urgency=medium

  * Bug fix: "package should warn in a NEWS.Debian file about possible
    pre-upgrade action", thanks to Jonas Smedegaard (Closes: #733853).

 -- David Bremner <bremner@debian.org>  Wed, 01 Jan 2014 07:44:25 -0400

notmuch (0.17-1) unstable; urgency=low

  * New upstream feature release. See /usr/share/doc/notmuch/NEWS.gz
    for details.  Highlights include:
    - notmuch compact command (Closes: #720543).
    - emacs "tree" view
  * Remove madduck from uploaders (Closes: #719100).

 -- David Bremner <bremner@debian.org>  Mon, 30 Dec 2013 20:28:20 -0400

notmuch (0.17~rc4-1) experimental; urgency=low

  * New upstream release candidate

 -- David Bremner <bremner@debian.org>  Sat, 28 Dec 2013 18:30:06 -0400

notmuch (0.17~rc3-1) experimental; urgency=low

  * New upstream release candidate

 -- David Bremner <bremner@debian.org>  Sat, 07 Dec 2013 17:05:11 +0800

notmuch (0.17~rc2-1) experimental; urgency=low

  * New upstream release candidate
  * Remove gdb as build-dep on s390x. This implicitly disables failing
    atomicity test.  For more information, see #728705

 -- David Bremner <bremner@debian.org>  Sun, 24 Nov 2013 19:34:28 -0400

notmuch (0.17~rc1-1) experimental; urgency=low

  * New upstream release candidate

 -- David Bremner <bremner@debian.org>  Wed, 20 Nov 2013 19:27:48 -0400

notmuch (0.16-1) unstable; urgency=low

  * New upstream feature release
    - 'notmuch insert' command replaces notmuch-deliver (Closes: #692889).
    - New ruby based vim interface (Closes: 616692, 636707).
  * Provide a notmuch-dbg package, thanks to Daniel Kahn Gillmor
    (Closes: #717339).
  * Include alot to the list of recommended interfaces, thanks to
    Simon Chopin (Closes: #709832).

 -- David Bremner <bremner@debian.org>  Sat, 03 Aug 2013 08:28:39 -0300

notmuch (0.15.2-2) unstable; urgency=low

  * Bug fix: tighten dependence of notmuch-mutt on notmuch,
    thanks to Philippe Gimmel and Jameson Rollins (Closes: #703608).
  * Bump Standards-Version to 3.9.4; no changes.

 -- David Bremner <bremner@debian.org>  Sat, 25 May 2013 18:37:23 -0300

notmuch (0.15.2-1) experimental; urgency=low

  * Upstream bug fix release.
    - Improve support for parallel building
    - Update Emacs tests for portability, fix FTBFS on hurd-i386

 -- David Bremner <bremner@debian.org>  Fri, 22 Mar 2013 20:42:42 -0400

notmuch (0.15.1-1) experimental; urgency=low

  * Upstream bug fix release: set default TERM for running tests.
  * Re-enable build time self-tests.

 -- David Bremner <bremner@debian.org>  Thu, 24 Jan 2013 07:19:45 -0400

notmuch (0.15-2) experimental; urgency=low

  * Disable tests until a proper fix for running tests without a
    proper TERM value is developed (again).

 -- David Bremner <bremner@debian.org>  Sun, 20 Jan 2013 18:36:16 -0400

notmuch (0.15-1) experimental; urgency=low

  * New upstream release.
    - Date range search support
    - Empty tag names and tags beginning with "-" are deprecated
    - Support for single message mboxes is deprecated
    - Fixed `notmuch new` to skip ignored broken symlinks
    - New dump/restore format and tagging interface
    - Emacs Interface
      - Removal of the deprecated `notmuch-folders` variable
      - Visibility of MIME parts can be toggled
      - Emacs now buttonizes mid: links
      - Improved text/calendar content handling
      - Disabled coding conversions when reading
      - Fixed errors with HTML email containing images in Emacs 24
      - Fixed handling of tags with unusual characters in them
      - Fixed buttonization of id: links without quote characters
      - Automatic tag changes are now unified and customizable
      - Support for stashing the thread id in show view
      - New add-on tool: notmuch-pick

 -- David Bremner <bremner@debian.org>  Fri, 18 Jan 2013 21:23:36 -0400

notmuch (0.15~rc1-1) experimental; urgency=low

  * New upstream release candidate.
  * Change priority to optional (Closes: #687217).
  * Remove Dm-Upload-Allowed field, as this is no longer used by
    Debian.
  * Add python3 bindings, thanks to Jakub Wilk (Closes: #683515).
  * Bug fix: ".ical attachment problem", (Closes: #688747).

 -- David Bremner <bremner@debian.org>  Wed, 16 Jan 2013 08:28:27 -0400

notmuch (0.14-1) experimental; urgency=low

  [ Stefano Zacchiroli ]
  * notmuch-mutt: fix tag action invocation (Closes: #678012)
  * Use notmuch-search-terms manpage in notmuch-mutt (Closes: #675073).

  [ David Bremner ]
  * Do a better job of cleaning up after configuration and testing
    (Closes: #683505)
  * Alternately depend on emacs24 instead of emacs23 (Closes: #677900).
  * New upstream version
    - incompatible changes to dump/restore syntax
    - bug fixes for maildir synchronization

 -- David Bremner <bremner@debian.org>  Tue, 21 Aug 2012 10:39:33 +0200

notmuch (0.13.2-1) unstable; urgency=low

  * Upstream bugfix release. No changes to binary packages.

 -- David Bremner <bremner@debian.org>  Sat, 02 Jun 2012 18:16:01 -0300

notmuch (0.13.1-1) unstable; urgency=low

  * Upstream bugfix release.
    - fix for encoding problems with reply in emacs
    - notmuch_database_(get_directory|find_message_by_filename) now
      work for read-only databases.

 -- David Bremner <bremner@debian.org>  Fri, 25 May 2012 21:19:06 -0300

notmuch (0.13-1) unstable; urgency=low

  * New upstream release. See /usr/share/doc/notmuch/NEWS.gz for changes.

  [ Stefano Zacchiroli ]
  * Recommend all notmuch UI (including notmuch-mutt) as alternatives,
    to avoid unneeded vim/emacs installation. Thanks Matteo F. Vescovi
    for the patch. (Closes: #673011)

 -- David Bremner <bremner@debian.org>  Tue, 15 May 2012 18:19:32 -0300

notmuch (0.13~rc1-2) experimental; urgency=low

  * New upstream pre-release
  * new binary package "notmuch-mutt" for Mutt integration
  * Bump libnotmuch SONAME because of API changes

 -- David Bremner <bremner@debian.org>  Sat, 05 May 2012 10:26:47 -0300

notmuch (0.12-1) unstable; urgency=low

  * New upstream release
    - Python 3.2 support
    - GMime 2.6 support
    - Many updates to emacs interface (see /usr/share/doc/notmuch/NEWS)
    - Optionally ignore some files/directories within mail hierarchy

 -- David Bremner <bremner@debian.org>  Tue, 20 Mar 2012 18:45:22 -0300

notmuch (0.12~rc2-1) experimental; urgency=low

  * Upstream pre-release
  * New bug fixes since ~rc1
    - fix for uninitialized variable
    - fix for python bindings type signatures

 -- David Bremner <bremner@debian.org>  Sun, 18 Mar 2012 08:10:35 -0300

notmuch (0.12~rc1-1) experimental; urgency=low

  * Upstream pre-release.
  * Bump standards version to 3.9.3; no changes.

 -- David Bremner <bremner@debian.org>  Thu, 01 Mar 2012 07:51:45 -0400

notmuch (0.11.1-1) unstable; urgency=low

  * Upstream bugfix release
    - Fix error handling bug in python bindings
    - Fix vulnerability in emacs reply handling

 -- David Bremner <bremner@debian.org>  Fri, 03 Feb 2012 08:35:41 -0400

notmuch (0.11-1) unstable; urgency=low

  * New upstream release.
    - New 'hook' feature for notmuch-new
    - performance and memory use improvements
    - new add-on tool notmuch-deliver

 -- David Bremner <bremner@debian.org>  Fri, 13 Jan 2012 19:59:23 -0400

notmuch (0.11~rc3-1) experimental; urgency=low

  * New upstream release candidate
    - Fix for uninitialized variable(s) in notmuch-reply

 -- David Bremner <bremner@debian.org>  Mon, 09 Jan 2012 07:07:46 -0400

notmuch (0.11~rc2-1) experimental; urgency=low

  * New upstream release candidate.
    - Includes fix for one python bindings segfault.

 -- David Bremner <bremner@debian.org>  Mon, 02 Jan 2012 06:57:29 -0400

notmuch (0.11~rc1-1) experimental; urgency=low

  * New upstream release candidate.

 -- David Bremner <bremner@debian.org>  Sun, 25 Dec 2011 23:07:08 -0400

notmuch (0.10.2-1) unstable; urgency=low

  * Upstream bug fix release
    - Fix segfault in python bindings due to missing g_type_init call.

 -- David Bremner <bremner@debian.org>  Sun, 04 Dec 2011 22:06:46 -0400

notmuch (0.10.1-1) unstable; urgency=low

  * Upstream bug fix release.
    - Fix segfault on "notmuch --help"

 -- David Bremner <bremner@debian.org>  Fri, 25 Nov 2011 12:11:30 -0500

notmuch (0.10-1) unstable; urgency=low

  * New upstream release
    - search performance improvements
    - emacs UI improvements
    - new dump/restore features
    - new script contrib/nmbug for sharing tags
    - see /usr/share/doc/notmuch/NEWS for details

 -- David Bremner <bremner@debian.org>  Wed, 23 Nov 2011 07:44:01 -0400

notmuch (0.10~rc2-1) experimental; urgency=low

  * New upstream release candidate
    - includes patch to avoid long unix domain socket paths in tests

 -- David Bremner <bremner@debian.org>  Sat, 19 Nov 2011 08:21:39 -0400

notmuch (0.10~rc1-1) experimental; urgency=low

  * New upstream release candidate.

 -- David Bremner <bremner@debian.org>  Tue, 15 Nov 2011 19:46:55 -0400

notmuch (0.9-1) unstable; urgency=low

  * New upstream release.
  * Only doc changes since last release candidate.
  * Upload to unstable.

 -- David Bremner <bremner@debian.org>  Tue, 11 Oct 2011 21:51:29 -0300

notmuch (0.9~rc2-1) experimental; urgency=low

  * Upstream release candidate
  * API changes for n_d_find_message and n_d_find_message_by_filename.
    - New SONAME for libnotmuch
    - bindings changes for ruby and python
  * Less non-text parts reported in replies.
  * emacs: provide button action to fetch unknown gpg keys 

 -- David Bremner <bremner@debian.org>  Fri, 07 Oct 2011 18:53:04 -0300

notmuch (0.9~rc1-1) experimental; urgency=low

  * Upstream release candidate
    - Atomicity improvements, thanks to Austin Clements
    - Add missing call to g_type_init, thanks to Aaron Ecay
  * notmuch-emacs: add versioned dependency on notmuch.  
    (Closes: #642240).

 -- David Bremner <bremner@debian.org>  Sun, 25 Sep 2011 11:26:01 -0300

notmuch (0.8-1) unstable; urgency=low

  * New upstream version.
    - Improved handling of message/rfc822 parts
    - Improved Build system portability 
    - Documentation update for Ruby bindings
    - Unicode, iterator, PEP8 changes for python bindings

 -- David Bremner <bremner@debian.org>  Sat, 10 Sep 2011 08:53:55 -0300

notmuch (0.8~rc1-1) experimental; urgency=low

  * Upstream release candidate.

 -- David Bremner <bremner@debian.org>  Tue, 06 Sep 2011 22:24:24 -0300

notmuch (0.7-1) unstable; urgency=low

  * New upstream release (no changes since 0.7~rc1).
  * Upload to unstable.

 -- David Bremner <bremner@debian.org>  Mon, 01 Aug 2011 21:46:26 +0200

notmuch (0.7~rc1-1) experimental; urgency=low

  * Upstream release candidate.
  * Fix for notmuch.sym and parallel build (Thanks to
    Thomas Jost)
  * Bug fixes from Jason Woofenden for vim interface:
    -  Fix "space (in show mode) mostly adds tag:inbox and tag:unread
       instead of removing them"  (Closes: #633009).
    -  Fix "says press 's'; to toggle signatures, but it's
       really 'i'",  (Closes: #633115).
    -  Fix "fix for from list on search pages", (Closes: #633045).
  * Bug fixes for vim interface from Uwe Kleine-König
    - use full path for sendmail/doc fix
    - fix compose temp file name
  * Python tag encoding fixes from Sebastian Spaeth.

 -- David Bremner <bremner@debian.org>  Fri, 29 Jul 2011 12:16:56 +0200

notmuch (0.6.1-1) unstable; urgency=low

  * Properly install README.Debian in notmuch-vim (Closes: #632992).
    Thanks to Jason Woofenden for the report.
  * Force notmuch to depend on the same version of libnotmuch. Thanks to
    Uwe Kleine-König for the patch.
  * Export typeinfo for Xapian exceptions from libnotmuch. This fixes
    certain mysterious uncaught exception problems.

 -- David Bremner <bremner@debian.org>  Sun, 17 Jul 2011 10:20:42 -0300

notmuch (0.6) unstable; urgency=low

  * New upstream release; see /usr/share/doc/notmuch/NEWS for
    details. Hilights include:
    - Folder-based search (Closes: #597222)
    - PGP/MIME decryption and verification
  * Document strict dependency on emacs23 (Closes: #631994).

 -- David Bremner <bremner@debian.org>  Fri, 01 Jul 2011 11:45:22 -0300

notmuch (0.6~rc1) experimental; urgency=low

  * Git snapshot 3f777b2
  * Upstream release candidate.
  * Fix description of notmuch-vim to mention vim, not emacs
    (Closes: #631974)
  * Install zsh completion as an example instead of into /usr/share/zsh to
    avoid file conflict with zsh.

 -- David Bremner <bremner@debian.org>  Thu, 30 Jun 2011 10:02:05 -0300

notmuch (0.6~254) experimental; urgency=low

  [David Bremner]
  * Git snapshot fba968d
  * Upstream release candidate
  * Build binary package python-notmuch from upstream notmuch.
  * Split off emacs and vim interfaces into their own packages.
    (Closes: #578199)
  * Hide Xapian exception symbols
  * Build-depend on emacs23-nox instead of emacs

  [ Jameson Rollins ]
  * Bump standards version to 3.9.2 (No changes).
  
 -- David Bremner <bremner@debian.org>  Thu, 23 Jun 2011 07:50:05 -0300

notmuch (0.6~237) experimental; urgency=low

  * Git snapshot 12d6f90
  * Emacs: hide original message in top posted replies, isearch fix,
    message display/hiding fixes/improvements.
  * CLI: received header fixes.
  * python: Improve docs, Remove Messages().__len__, Implement
    Message.__cmp__ and __hash__, Message.tags_to_maildir_flags

 -- David Bremner <bremner@debian.org>  Sat, 18 Jun 2011 11:14:51 -0300

notmuch (0.6~215) experimental; urgency=low

  * Git snapshot 5143e5e
  * GMime: improve password handling, prevent premature closing stdout
  * Emacs: sender address UI tweaks
  * lib/message-file: plug three memleaks.
  * Updated python bindings
  * Sanitize "Subject:" and "Author:" fields in notmuch-search
  * vim: new delete command, update mark as read command

 -- David Bremner <bremner@debian.org>  Sat, 04 Jun 2011 08:37:36 -0300

notmuch (0.6~180) experimental; urgency=low

  * Git snapshot 1a96c40
  * Fix corruption of binary parts
    (see ML id:"874o4a1m74.fsf@yoom.home.cworth.org")

 -- David Bremner <bremner@debian.org>  Tue, 31 May 2011 21:16:35 -0300

notmuch (0.6~171) experimental; urgency=low

  * Git snapshot cb8418784c2
  * PGP/MIME handling in CLI and emacs front end.
  * cli: Rewrite of multipart handling.
  * emacs: Make the queries used in the all-tags section configurable
  * emacs: Choose from address when composing/replying
  * emacs: add notmuch-before- and notmuch-after-tag-hook
  * notmuch reply: Avoid segmentation fault when printing multiple parts
  * notmuch show: New part output handling.
  * emacs: Show cleaner `From:' addresses in the summary line.
  * emacs: Add custom `notmuch-show-elide-same-subject', 
    `notmuch-show-always-show-subject' 
  * emacs: Render text/x-vcalendar parts.
  * emacs: Add `notmuch-show-multipart/alternative-discouraged'.
  * vim: parse 'from' address, use sendmail directly, implement archive in
    show view, refactor tagging stuff
  * Eager metadata optimizations
  * emacs: Fix notmuch-search-process-filter to handle incomplete lines
  * Fix installation of zsh completion
  * new: Enhance progress reporting
  * Do not defer maildir flag synchronization for new messages
  * vim: Get user email address from notmuch config file.
  * lib: Save and restore term position in message while indexing.
  * notmuch search: Clean up some memory leaks during search loop.
  * New bindings for Go
  * ruby: Add wrapper for message_get_filenames,  maildir sync. interface
    query_get_s{ort,tring}
  * Add support for folder-based searching.
  * compatibility fixes for emacs22

 -- David Bremner <bremner@debian.org>  Sat, 28 May 2011 07:25:49 -0300

notmuch (0.5+nmu3) unstable; urgency=low

  * Non-maintainer upload.
  * Upload to unstable.

 -- David Bremner <bremner@debian.org>  Sun, 01 May 2011 15:09:09 -0300

notmuch (0.5+nmu2) experimental; urgency=low

  * Non-maintainer upload.
  * Second try at timeout for test. Put timeouts at top level.

 -- David Bremner <bremner@debian.org>  Sun, 19 Dec 2010 21:40:08 -0400

notmuch (0.5+nmu1) experimental; urgency=low

  * Non-maintainer upload.
  * Add a timeout to emacs tests to hopefully work around build failures.

 -- David Bremner <bremner@debian.org>  Tue, 14 Dec 2010 22:23:51 -0400

notmuch (0.5) unstable; urgency=low

  * new: maildir-flag synchronization
  * new: New "notmuch show --format=raw" (enables local emacs interface,
    for example, to use remote notmuch via ssh)
  * lib: Support for multiple files for a message
    (notmuch_message_get_filenames)
  * lib: Support for maildir-flag synchronization
    (notmuch_message_tags_to_maildir_flags and
    notmuch_message_maildir_flags_to_tags)
  * emacs: Incompatible change to format of notmuch-fcc-dirs variable (for
    users using the "fancy" configuration)
  * emacs: Cleaner display of subject lines in thread views

 -- Carl Worth <cworth@debian.org>  Thu, 11 Nov 2010 20:49:11 -0800

notmuch (0.4) unstable; urgency=low

  * new: notmuch search --output=(summary|threads|messages|tags|files)
  * new: notmuch show --format=mbox <search-specification>
  * new: notmuch config [get|set] <section>.<item> [value ...]
  * lib: Add notmuch_query_get_query_string and notmuch_query_get_sort
  * emacs: Enable Fcc of all sent messages by default (to "sent" directory)
  * emacs: Ability to all open messages in a thread to a pipe
  * emacs: Optional support for detecting inline patches
  * emacs: Automatically tag messages as "replied" when sending a reply
  * emacs: Allow search-result color specifications to overlay each other
  * emacs: Make hidden author names still available for incremental search.
  * emacs: New binding of Control-TAB (works like TAB in reverse)
  * test: New modularization of test suite.
  * test: New testing of emacs interface.
  * bugfix: Avoid setting Bcc header in "notmuch reply"
  * bugfix: Avoid corruption of database when "notmuch new " is interrupted.
  * bugfix: Fix failure with extremely long message ID headers.
  * bugfix: Fix for messages with "charset=unknown-8bit"
  * bugfix: Fix notmuch_query_search_threads to return NULL on any exception
  * bugfix: Fix "notmuch search" to return non-zero on any exception
  * emacs bugfix: Fix for message with a subject containing, "[1234]"
  * emacs bugfix: Fix to correctly handle message IDs containing ".."
  * emacs bugfix: Fix initialization so "M-x notmuch" works by default.

 -- Carl Worth <cworth@debian.org>  Mon, 01 Nov 2010 16:23:47 -0700

notmuch (0.3.1) unstable; urgency=low

  * Fix an infinite loop in "notmuch reply"
  * Fix a potential SEGV in "notmuch search"
  * emacs: Fix calculations for line wrapping in the "notmuch" view.
  * emacs: Fix Fcc support to prompt to create a directory if necessary

 -- Carl Worth <cworth@debian.org>  Tue, 27 Apr 2010 17:02:07 -0700

notmuch (0.3) unstable; urgency=low

  * User-configurable tags for new messages
  * Threads search results named based on subjects that match search
  * Faster operation of "notmuch tag" (avoid unneeded sorting)
  * Even Better guessing of From: header for "notmuch reply"
  * Indication of author names that match a search
  * emacs: An entirely new initial view for notmuch, (friendly yet powerful)
  * emacs: Full-featured "customize" support for configuring notmuch
  * emacs: Support for doing tab-completion of email addresses
  * emacs: Support for file-based (Fcc) delivery of sent messages
  * emacs: New 'G' key binding to trigger mail refresh (G == "Get new mail")
  * emacs: Implement emacs message display with the JSON output from notmuch
  * emacs: Better handling of HTML/MIME attachments (inline images!)
  * emacs: Customizable support for tidying of text/plain message content
  * emacs: New support for searchable citations (even when hidden)
  * emacs: More flexible handling of header visibility
  * emacs: The Return key now toggles message visibility anywhere
  * emacs: Customizable formatting of search results
  * emacs: Generate nicer names for search buffers when using a saved search.
  * emacs: Add a notmuch User-Agent header when sending mail from notmuch/emacs
  * emacs: New keybinding (M-Ret) to open all collapsed messages in a thread
  * libnotmuch1: Provide a new NOTMUCH_SORT_UNSORTED value for queries

 -- Carl Worth <cworth@debian.org>  Tue, 27 Apr 2010 02:07:29 -0700

notmuch (0.2) unstable; urgency=low

  * Better guessing of From: header.
  * Make "notmuch count" with no arguments count all messages
  * Provide a new special-case search term of "*" to match all messages.
  * Detect thread connections when a parent message is missing.
  * Fix potential data loss in "notmuch new" with SIGINT
  * Fix segfault when a message includes a MIME part that is empty.
  * Fix handling of non-ASCII characters with --format=json
  * Fix headers to be properly decoded in "notmuch reply"
  * emacs: Show the last few lines of citations as well as the first few lines.
  * emacs: The '+' and '-' commands can now add and remove tags by region.
  * emacs: More meaningful buffer names for thread-view buffers. 
  * emacs: Customized colors of threads in search view based on tags.

 -- Carl Worth <cworth@debian.org>  Fri, 16 Apr 2010 10:20:23 -0700

notmuch (0.1-1) unstable; urgency=low

  [ martin f. krafft ]
  * Add suggestion to vim-addon-manager.

  [ Carl Worth ]
  * Improve package description (closes: #566282).
  * New upstream version (0.1) (closes: #576647).
  * New versioning to track upstream version scheme.
  * Split packaging into notmuch, libnotmuch1, and libnotmuch-dev.
  * Update to advertise conformance with policy 3.8.4 (no changes).
  * Add a debian/watch file to notice upstream tar files.

 -- Carl Worth <cworth@debian.org>  Tue, 06 Apr 2010 18:27:49 -0700

notmuch (0.0+201001211401) unstable; urgency=low

  * Upload to Debian (closes: #557354).
  * New versioning scheme.
  * Added emacs build dependency.
  * Added Vcs-Browser field to debian/control.
  * Downgrade recommendation for emacs to suggestion.
  * Add vim to suggestions and enhancements.
  * Put debian/* under separate copyright.
  * Make Carl the maintainer.
  * Add myself to uploaders.
  * Install the vim plugin (using vim-addons).

 -- martin f. krafft <madduck@debian.org>  Thu, 21 Jan 2010 14:00:54 +1300

notmuch (0.0-1) unstable; urgency=low

  * New Debian package.

 -- Jameson Graef Rollins <jrollins@finestructure.net>  Fri, 27 Nov 2009 13:39:09 -0500<|MERGE_RESOLUTION|>--- conflicted
+++ resolved
@@ -1,4 +1,3 @@
-<<<<<<< HEAD
 notmuch (0.24.2-1) experimental; urgency=medium
 
   * Fix dump output to not include tags when not asked for
@@ -43,13 +42,12 @@
   * New upstream feature release (candidate).
 
  -- David Bremner <bremner@debian.org>  Sun, 05 Mar 2017 19:32:08 -0400
-=======
+
 notmuch (0.23.7-3) unstable; urgency=medium
 
   * Cherry pick fixes to dump header from 0.24.1
 
  -- David Bremner <bremner@debian.org>  Sat, 01 Apr 2017 21:09:36 -0300
->>>>>>> 68173a1d
 
 notmuch (0.23.7-2) unstable; urgency=medium
 
