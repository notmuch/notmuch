--- conflicted
+++ resolved
@@ -1,10 +1,3 @@
-<<<<<<< HEAD
-notmuch (0.20.2-1~bpo8+1) jessie-backports; urgency=medium
-
-  * Rebuild for jessie-backports.
-
- -- David Bremner <bremner@debian.org>  Fri, 04 Sep 2015 08:52:23 -0300
-=======
 notmuch (0.21-3) unstable; urgency=medium
 
   * Add mips and mips64el to gdb build-dep blacklist
@@ -68,7 +61,12 @@
     break an emacs upgrade.
 
  -- David Bremner <bremner@debian.org>  Sat, 26 Sep 2015 09:26:41 -0300
->>>>>>> 1432a4f9
+
+notmuch (0.20.2-1~bpo8+1) jessie-backports; urgency=medium
+
+  * Rebuild for jessie-backports.
+
+ -- David Bremner <bremner@debian.org>  Fri, 04 Sep 2015 08:52:23 -0300
 
 notmuch (0.20.2-1) unstable; urgency=medium
 
