--- conflicted
+++ resolved
@@ -1,10 +1,3 @@
-<<<<<<< HEAD
-notmuch (0.36-1~bpo11+1) bullseye-backports; urgency=medium
-
-  * Rebuild for bullseye-backports.
-
- -- David Bremner <bremner@debian.org>  Sat, 30 Apr 2022 14:28:50 -0300
-=======
 notmuch (0.37-1) unstable; urgency=medium
 
   * New upstream release.
@@ -29,7 +22,12 @@
   * New upstream release candidate
 
  -- David Bremner <bremner@debian.org>  Sun, 14 Aug 2022 07:28:22 -0300
->>>>>>> 76c31476
+
+notmuch (0.36-1~bpo11+1) bullseye-backports; urgency=medium
+
+  * Rebuild for bullseye-backports.
+
+ -- David Bremner <bremner@debian.org>  Sat, 30 Apr 2022 14:28:50 -0300
 
 notmuch (0.36-1) unstable; urgency=medium
 
