--- conflicted
+++ resolved
@@ -1,11 +1,10 @@
-<<<<<<< HEAD
 notmuch (0.19-1) UNRELEASED; urgency=low
 
   * New upstream version
   * Bump libnotmuch SONAME because of API changes
 
  -- David Bremner <bremner@debian.org>  Tue, 16 Sep 2014 21:02:17 +0200
-=======
+
 notmuch (0.18.2-1) unstable; urgency=medium
 
   * Rebuild for unstable.
@@ -14,7 +13,6 @@
   * Simplify T360-symbol-hiding, port to ppc64el
 
  -- David Bremner <bremner@debian.org>  Sat, 25 Oct 2014 18:19:53 +0200
->>>>>>> d53f7594
 
 notmuch (0.18.2~rc1-1) experimental; urgency=medium
 
