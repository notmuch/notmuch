Source: notmuch
Section: mail
Priority: optional
Maintainer: Carl Worth <cworth@debian.org>
Uploaders:
 Jameson Graef Rollins <jrollins@finestructure.net>,
 David Bremner <bremner@debian.org>
Build-Conflicts: ruby1.8, gdb-minimal, gdb [ia64 mips mips64el]
Build-Depends:
 dpkg-dev (>= 1.17.14),
 debhelper (>= 11~),
 pkg-config,
 libxapian-dev,
 libgmime-3.0-dev (>= 3.0.3~),
 libtalloc-dev,
 libz-dev,
 python3-all (>= 3.1.2-7~),
 dh-python,
 dh-elpa (>= 1.3),
 python3-sphinx,
 ruby, ruby-dev (>>1:1.9.3~),
 emacs-nox | emacs-gtk | emacs-lucid |
 emacs25-nox | emacs25 (>=25~) | emacs25-lucid (>=25~) |
 emacs24-nox | emacs24 (>=24~) | emacs24-lucid (>=24~),
 gdb [!ia64 !mips !mips64el !kfreebsd-any !alpha] <!nocheck>,
 dtach (>= 0.8) <!nocheck>,
 gpgsm <!nocheck>,
 gnupg <!nocheck>,
 bash-completion (>=1.9.0~),
 texinfo
Standards-Version: 4.3.0
Homepage: https://notmuchmail.org/
Vcs-Git: https://git.notmuchmail.org/git/notmuch -b release
Vcs-Browser: https://git.notmuchmail.org/git/notmuch

Package: notmuch
Architecture: any
Depends: libnotmuch5 (= ${binary:Version}), ${shlibs:Depends}, ${misc:Depends}
Recommends: elpa-notmuch | notmuch-vim | notmuch-mutt | alot,  gnupg-agent, gpgsm
Description: thread-based email index, search and tagging
 Notmuch is a system for indexing, searching, reading, and tagging
 large collections of email messages in maildir or mh format. It uses
 the Xapian library to provide fast, full-text search with a very
 convenient search syntax.
 .
 This package contains the notmuch command-line interface

Package: libnotmuch5
Section: libs
Architecture: any
Depends: ${shlibs:Depends}, ${misc:Depends}
Pre-Depends: ${misc:Pre-Depends}
Description: thread-based email index, search and tagging (runtime)
 Notmuch is a system for indexing, searching, reading, and tagging
 large collections of email messages in maildir or mh format. It uses
 the Xapian library to provide fast, full-text search with a very
 convenient search syntax.
 .
 This package contains the runtime library, necessary to run
 applications using libnotmuch.

Package: libnotmuch-dev
Section: libdevel
Architecture: any
Depends: ${misc:Depends}, libnotmuch5 (= ${binary:Version})
Description: thread-based email index, search and tagging (development)
 Notmuch is a system for indexing, searching, reading, and tagging
 large collections of email messages in maildir or mh format. It uses
 the Xapian library to provide fast, full-text search with a very
 convenient search syntax.
 .
 This package provides the necessary development libraries and header
 files to allow you to develop new software using libnotmuch.

<<<<<<< HEAD
Package: python-notmuch
Architecture: all
Section: python
Depends: ${misc:Depends}, ${python:Depends}, libnotmuch5 (>= ${source:Version})
Provides: ${python:Provides}
XB-Python-Version: ${python:Versions}
Description: Python interface to the notmuch mail search and index library
 Notmuch is a system for indexing, searching, reading, and tagging
 large collections of email messages in maildir or mh format. It uses
 the Xapian library to provide fast, full-text search with a very
 convenient search syntax.
 .
 This package provides a Python interface to the notmuch
 functionality, directly interfacing with a shared notmuch library.

=======
>>>>>>> 2a003f0f
Package: python3-notmuch
Architecture: all
Section: python
Depends: ${misc:Depends}, ${python3:Depends}, libnotmuch5 (>= ${source:Version})
Description: Python 3 interface to the notmuch mail search and index library
 Notmuch is a system for indexing, searching, reading, and tagging
 large collections of email messages in maildir or mh format. It uses
 the Xapian library to provide fast, full-text search with a very
 convenient search syntax.
 .
 This package provides a Python 3 interface to the notmuch
 functionality, directly interfacing with a shared notmuch library.

Package: ruby-notmuch
Architecture: any
Section: ruby
Depends: ${shlibs:Depends}, ${misc:Depends}
Description: Ruby interface to the notmuch mail search and index library
 Notmuch is a system for indexing, searching, reading, and tagging
 large collections of email messages in maildir or mh format. It uses
 the Xapian library to provide fast, full-text search with a very
 convenient search syntax.
 .
 This package provides a Ruby interface to the notmuch
 functionality, directly interfacing with a shared notmuch library.

Package: notmuch-emacs
Section: oldlibs
Architecture: all
Depends: elpa-notmuch, ${misc:Depends}
Description: thread-based email index, search and tagging (transitional package)
 This dummy package help ease transition to the new package elpa-notmuch

Package: elpa-notmuch
Architecture: all
Depends: ${misc:Depends}, ${elpa:Depends}
Description: thread-based email index, search and tagging (emacs interface)
 Notmuch is a system for indexing, searching, reading, and tagging
 large collections of email messages in maildir or mh format. It uses
 the Xapian library to provide fast, full-text search with a very
 convenient search syntax.
 .
 This package provides an emacs based mail user agent based on
 notmuch.

Package: notmuch-vim
Architecture: all
Breaks: notmuch (<<0.6~254~)
Replaces: notmuch (<<0.6~254~)
Depends: ${misc:Depends}, notmuch, vim-addon-manager, vim-ruby, ruby-notmuch
Recommends: ruby-mail
Description: thread-based email index, search and tagging (vim interface)
 Notmuch is a system for indexing, searching, reading, and tagging
 large collections of email messages in maildir or mh format. It uses
 the Xapian library to provide fast, full-text search with a very
 convenient search syntax.
 .
 This package provides a vim based mail user agent based on
 notmuch.

Package: notmuch-mutt
Architecture: all
Depends:
 notmuch (>= 0.4),
 libmail-box-perl, libmailtools-perl,
 libstring-shellquote-perl, libterm-readline-gnu-perl,
 ${misc:Depends},
 ${perl:Depends},
Recommends: mutt
Enhances: notmuch, mutt
Description: thread-based email index, search and tagging (Mutt interface)
 notmuch-mutt provides integration among the Mutt mail user agent and
 the Notmuch mail indexer.
 .
 notmuch-mutt offer two main integration features. The first one is
 the ability of stating a search query interactively and then jump to
 a fresh Maildir containing its search results only. The second one is
 the ability to reconstruct threads on the fly starting from the
 current highlighted mail.<|MERGE_RESOLUTION|>--- conflicted
+++ resolved
@@ -72,24 +72,6 @@
  This package provides the necessary development libraries and header
  files to allow you to develop new software using libnotmuch.
 
-<<<<<<< HEAD
-Package: python-notmuch
-Architecture: all
-Section: python
-Depends: ${misc:Depends}, ${python:Depends}, libnotmuch5 (>= ${source:Version})
-Provides: ${python:Provides}
-XB-Python-Version: ${python:Versions}
-Description: Python interface to the notmuch mail search and index library
- Notmuch is a system for indexing, searching, reading, and tagging
- large collections of email messages in maildir or mh format. It uses
- the Xapian library to provide fast, full-text search with a very
- convenient search syntax.
- .
- This package provides a Python interface to the notmuch
- functionality, directly interfacing with a shared notmuch library.
-
-=======
->>>>>>> 2a003f0f
 Package: python3-notmuch
 Architecture: all
 Section: python
