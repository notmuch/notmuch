/* notmuch - Not much of an email program, (just index and search)
 *
 * Copyright © 2009 Carl Worth
 * Copyright © 2009 Keith Packard
 *
 * This program is free software: you can redistribute it and/or modify
 * it under the terms of the GNU General Public License as published by
 * the Free Software Foundation, either version 3 of the License, or
 * (at your option) any later version.
 *
 * This program is distributed in the hope that it will be useful,
 * but WITHOUT ANY WARRANTY; without even the implied warranty of
 * MERCHANTABILITY or FITNESS FOR A PARTICULAR PURPOSE.  See the
 * GNU General Public License for more details.
 *
 * You should have received a copy of the GNU General Public License
 * along with this program.  If not, see http://www.gnu.org/licenses/ .
 *
 * Authors: Carl Worth <cworth@cworth.org>
 *	    Keith Packard <keithp@keithp.com>
 */

#include "notmuch-client.h"

typedef int (*command_function_t) (void *ctx, int argc, char *argv[]);

typedef struct command {
    const char *name;
    command_function_t function;
    const char *arguments;
    const char *summary;
    const char *documentation;
} command_t;

static int
notmuch_help_command (void *ctx, int argc, char *argv[]);

static const char search_terms_help[] =
    "\tSeveral notmuch commands accept a comman syntax for search\n"
    "\tterms.\n"
    "\n"
    "\tThe search terms can consist of free-form text (and quoted\n"
    "\tphrases) which will match all messages that contain all of\n"
    "\tthe given terms/phrases in the body, the subject, or any of\n"
    "\tthe sender or recipient headers.\n"
    "\n"
    "\tIn addition to free text, the following prefixes can be used\n"
    "\tto force terms to match against specific portions of an email,\n"
    "\t(where <brackets> indicate user-supplied values):\n"
    "\n"
    "\t\tfrom:<name-or-address>\n"
    "\t\tto:<name-or-address>\n"
    "\t\tsubject:<word-or-quoted-phrase>\n"
    "\t\tattachment:<word>\n"
    "\t\ttag:<tag> (or is:<tag>)\n"
    "\t\tid:<message-id>\n"
    "\t\tthread:<thread-id>\n"
    "\n"
    "\tThe from: prefix is used to match the name or address of\n"
    "\tthe sender of an email message.\n"
    "\n"
    "\tThe to: prefix is used to match the names or addresses of\n"
    "\tany recipient of an email message, (whether To, Cc, or Bcc).\n"
    "\n"
    "\tAny term prefixed with subject: will match only text from\n"
    "\tthe subject of an email. Quoted phrases are supported when\n"
    "\tsearching with: subject:\"this is a phrase\".\n"
    "\n"
    "\tFor tag: and is:, valid tag values include \"inbox\" and \"unread\"\n"
    "\tby default for new messages added by \"notmuch new\" as well\n"
    "\tas any other tag values added manually with \"notmuch tag\".\n"
    "\n"
    "\tFor id:, message ID values are the literal contents of the\n"
    "\tMessage-ID: header of email messages, but without the '<','>'\n"
    "\tdelimiters.\n"
    "\n"
    "\tThe thread: prefix can be used with the thread ID values that\n"
    "\tare generated internally by notmuch (and do not appear in email\n"
    "\tmessages). These thread ID values can be seen in the first\n"
    "\tcolumn of output from \"notmuch search\".\n"
    "\n"
    "\tIn addition to individual terms, multiple terms can be\n"
    "\tcombined with Boolean operators (\"and\", \"or\", \"not\", etc.).\n"
    "\tEach term in the query will be implicitly connected by a\n"
    "\tlogical AND if no explicit operator is provided, (except\n"
    "\tthat terms with a common prefix will be implicitly combined\n"
    "\twith OR until we get Xapian defect #402 fixed).\n"
    "\n"
    "\tParentheses can also be used to control the combination of\n"
    "\tthe Boolean operators, but will have to be protected from\n"
    "\tinterpretation by the shell, (such as by putting quotation\n"
    "\tmarks around any parenthesized expression).\n"
    "\n"
    "\tFinally, results can be restricted to only messages within a\n"
    "\tparticular time range, (based on the Date: header) with:\n"
    "\n"
    "\t\t<intial-timestamp>..<final-timestamp>\n"
    "\n"
    "\tEach timestamp is a number representing the number of seconds\n"
    "\tsince 1970-01-01 00:00:00 UTC. This is not the most convenient\n"
    "\tmeans of expressing date ranges, but until notmuch is fixed to\n"
    "\taccept a more convenient form, one can use the date program to\n"
    "\tconstruct timestamps. For example, with the bash shell the\n"
    "\tfollowing syntax would specify a date range to return messages\n"
    "\tfrom 2009-10-01 until the current time:\n"
    "\n"
    "\t\t$(date +%%s -d 2009-10-01)..$(date +%%s)\n\n";

command_t commands[] = {
    { "setup", notmuch_setup_command,
      NULL,
      "Interactively setup notmuch for first use.",
      "\tThe setup command will prompt for your full name, your primary\n"
      "\temail address, any alternate email addresses you use, and the\n"
      "\tdirectory containing your email archives. Your answers will be\n"
      "\twritten to a configuration file in ${NOTMUCH_CONFIG} (if set)\n"
      "\tor ${HOME}/.notmuch-config.\n"
      "\n"
      "\tThis configuration file will be created with descriptive\n"
      "\tcomments, making it easy to edit by hand later to change the\n"
      "\tconfiguration. Or you can run \"notmuch setup\" again.\n"
      "\n"
      "\tInvoking notmuch with no command argument will run setup if\n"
      "\tthe setup command has not previously been completed." },
    { "new", notmuch_new_command,
      "[--verbose]",
      "Find and import new messages to the notmuch database.",
      "\tScans all sub-directories of the mail directory, performing\n"
      "\tfull-text indexing on new messages that are found. Each new\n"
      "\tmessage will be tagged as both \"inbox\" and \"unread\".\n"
      "\n"
      "\tYou should run \"notmuch new\" once after first running\n"
      "\t\"notmuch setup\" to create the initial database. The first\n"
      "\trun may take a long time if you have a significant amount of\n"
      "\tmail (several hundred thousand messages or more).\n"
      "\n"
      "\tSubsequently, you should run \"notmuch new\" whenever new mail\n"
      "\tis delivered and you wish to incorporate it into the database.\n"
      "\tThese subsequent runs will be much quicker than the initial run.\n"
      "\n"
      "\tSupported options for new include:\n"
      "\n"
      "\t--verbose\n"
      "\n"
      "\t\tVerbose operation. Shows paths of message files as\n"
      "\t\tthey are being indexed.\n"
      "\n"
      "\tInvoking notmuch with no command argument will run new if\n"
      "\tthe setup command has previously been completed, but new has\n"
      "\tnot previously been run." },
    { "search", notmuch_search_command,
      "[options...] <search-terms> [...]",
      "Search for messages matching the given search terms.",
      "\tNote that the individual mail messages will be matched\n"
      "\tagainst the search terms, but the results will be the\n"
      "\tthreads (one per line) containing the matched messages.\n"
      "\n"
      "\tSupported options for search include:\n"
      "\n"
      "\t--format=(json|text)\n"
      "\n"
      "\t\tPresents the results in either JSON or\n"
      "\t\tplain-text (default)\n"
      "\n"
      "\t--sort=(newest-first|oldest-first)\n"
      "\n"
      "\t\tPresent results in either chronological order\n"
      "\t\t(oldest-first) or reverse chronological order\n"
      "\t\t(newest-first), which is the default.\n"
      "\n"
      "\tSee \"notmuch help search-terms\" for details of the search\n"
      "\tterms syntax." },
    { "show", notmuch_show_command,
      "<search-terms> [...]",
      "Show all messages matching the search terms.",
      "\tThe messages are grouped and sorted based on the threading\n"
      "\t(all replies to a particular message appear immediately\n"
      "\tafter that message in date order).\n"
      "\n"
      "\tSupported options for show include:\n"
      "\n"
      "\t--entire-thread\n"
      "\n"
      "\t\tBy default only those messages that match the\n"
      "\t\tsearch terms will be displayed. With this option,\n"
      "\t\tall messages in the same thread as any matched\n"
      "\t\tmessage will be displayed.\n"
      "\n"
      "\t--format=(json|text)\n"
      "\n"
      "\t\ttext\t(default)\n"
      "\n"
      "\t\tThe plain-text has all text-content MIME parts decoded.\n"
      "\t\tVarious components in the output, ('message', 'header',\n"
      "\t\t'body', 'attachment', and MIME 'part') are delimited by\n"
      "\t\teasily-parsed markers. Each marker consists of a Control-L\n"
      "\t\tcharacter (ASCII decimal 12), the name of the marker, and\n"
      "\t\tthen either an opening or closing brace, '{' or '}' to\n"
      "\t\teither open or close the component.\n"
      "\n"
      "\t\tjson\n"
      "\n"
      "\t\tFormat output as Javascript Object Notation (JSON).\n"
      "\t\tJSON output always includes all messages in a matching,\n"
      "\t\tthread i.e. '--output=json' implies '--entire-thread'\n"
      "\n"
      "\tA common use of \"notmuch show\" is to display a single\n"
      "\tthread of email messages. For this, use a search term of\n"
      "\t\"thread:<thread-id>\" as can be seen in the first column\n"
      "\tof output from the \"notmuch search\" command.\n"
      "\n"
      "\tSee \"notmuch help search-terms\" for details of the search\n"
      "\tterms syntax." },
    { "count", notmuch_count_command,
      "<search-terms> [...]",
      "Count messages matching the search terms.",
      "\tThe number of matching messages is output to stdout.\n"
      "\n"
      "\tA common use of \"notmuch count\" is to display the count\n"
      "\tof messages matching both a specific tag and either inbox\n"
      "\tor unread\n"
      "\n"
      "\tSee \"notmuch help search-terms\" for details of the search\n"
      "\t\tterms syntax." },
    { "reply", notmuch_reply_command,
      "[options...] <search-terms> [...]",
      "Construct a reply template for a set of messages.",
      "\tConstructs a new message as a reply to a set of existing\n"
      "\tmessages. The Reply-To: header (if any, otherwise From:) is\n"
      "\tused for the To: address. The To: and Cc: headers are copied,\n"
      "\tbut not including any of the user's configured addresses.\n"
      "\n"
      "\tA suitable subject is constructed. The In-Reply-to: and\n"
      "\tReferences: headers are set appropriately, and the content\n"
      "\tof the original messages is quoted and included in the body\n"
      "\t(unless --format=headers-only is given).\n"
      "\n"
      "\tThe resulting message template is output to stdout.\n"
      "\n"
      "\tSupported options for reply include:\n"
      "\n"
      "\t--format=(default|headers-only)\n"
      "\n"
      "\t\tdefault:\n"
      "\t\t\tIncludes subject and quoted message body.\n"
      "\n"
      "\t\theaders-only:\n"
      "\t\t\tOnly produces In-Reply-To, References, To\n"
      "\t\t\tCc, and Bcc headers.\n"
      "\n"
      "\tSee \"notmuch help search-terms\" for details of the search\n"
      "\tterms syntax." },
    { "tag", notmuch_tag_command,
      "+<tag>|-<tag> [...] [--] <search-terms> [...]",
      "Add/remove tags for all messages matching the search terms.",
      "\tThe search terms are handled exactly as in 'search' so one\n"
      "\tcan use that command first to see what will be modified.\n"
      "\n"
      "\tTags prefixed by '+' are added while those prefixed by\n"
      "\t'-' are removed. For each message, tag removal is performed\n"
      "\tbefore tag addition.\n"
      "\n"
      "\tThe beginning of <search-terms> is recognized by the first\n"
      "\targument that begins with neither '+' nor '-'. Support for\n"
      "\tan initial search term beginning with '+' or '-' is provided\n"
      "\tby allowing the user to specify a \"--\" argument to separate\n"
      "\tthe tags from the search terms.\n"
      "\n"
      "\tSee \"notmuch help search-terms\" for details of the search\n"
      "\tterms syntax." },
    { "dump", notmuch_dump_command,
      "[<filename>]",
      "Create a plain-text dump of the tags for each message.",
      "\tOutput is to the given filename, if any, or to stdout.\n"
      "\tThese tags are the only data in the notmuch database\n"
      "\tthat can't be recreated from the messages themselves.\n"
      "\tThe output of notmuch dump is therefore the only\n"
      "\tcritical thing to backup (and much more friendly to\n"
      "\tincremental backup than the native database files.)" },
    { "restore", notmuch_restore_command,
      "<filename>",
      "Restore the tags from the given dump file (see 'dump').",
      "\tNote: The dump file format is specifically chosen to be\n"
      "\tcompatible with the format of files produced by sup-dump.\n"
      "\tSo if you've previously been using sup for mail, then the\n"
      "\t\"notmuch restore\" command provides you a way to import\n"
      "\tall of your tags (or labels as sup calls them)." },
    { "search-tags", notmuch_search_tags_command,
      "[<search-terms> [...] ]",
      "List all tags found in the database or matching messages.",
      "\tRun this command without any search-term(s) to obtain a list\n"
      "\tof all tags found in the database. If you provide one or more\n"
      "\tsearch-terms as argument(s) then the resulting list will\n"
      "\tcontain tags only from messages that match the search-term(s).\n"
      "\n"
<<<<<<< HEAD
      "\tIn both cases the list will be alphabetically sorted." },
=======
      "\t\tIn both cases the list will be alphabetically sorted." },
    { "part", notmuch_part_command,
      "--part=<num> <search-terms>",
      "\t\tOutput a single MIME part of a message.",
      "\t\tA single decoded MIME part, with no encoding or framing,\n"
      "\t\tis output to stdout. The search terms must match only a single\n"
      "\t\tmessage, otherwise this command will fail.\n"
      "\n"
      "\t\tThe part number should match the part \"id\" field output\n"
      "\t\tby the \"--format=json\" option of \"notmuch show\". If the\n"
      "\t\tmessage specified by the search terms does not include a\n"
      "\t\tpart with the specified \"id\" there will be no output." },
>>>>>>> 2e9c7aba
    { "help", notmuch_help_command,
      "[<command>]",
      "This message, or more detailed help for the named command.",
      "\tExcept in this case, where there's not much more detailed\n"
      "\thelp available." }
};

static void
usage (FILE *out)
{
    command_t *command;
    unsigned int i;

    fprintf (out,
	     "Usage: notmuch --help\n"
	     "       notmuch --version\n"
	     "       notmuch <command> [args...]\n");
    fprintf (out, "\n");
    fprintf (out, "The available commands are as follows:\n");
    fprintf (out, "\n");

    for (i = 0; i < ARRAY_SIZE (commands); i++) {
	command = &commands[i];

	fprintf (out, "  %-11s  %s\n",
		 command->name, command->summary);
    }

    fprintf (out, "\n");
    fprintf (out,
    "Use \"notmuch help <command>\" for more details on each command\n"
    "and \"notmuch help search-terms\" for the common search-terms syntax.\n\n");
}

static int
notmuch_help_command (unused (void *ctx), int argc, char *argv[])
{
    command_t *command;
    unsigned int i;

    if (argc == 0) {
	printf ("The notmuch mail system.\n\n");
	usage (stdout);
	return 0;
    }

    for (i = 0; i < ARRAY_SIZE (commands); i++) {
	command = &commands[i];

	if (strcmp (argv[0], command->name) == 0) {
	    printf ("Help for \"notmuch %s\":\n\n", argv[0]);
	    if (command->arguments)
		printf ("%s %s\n\n\t%s\n\n%s\n\n",
			command->name, command->arguments,
			command->summary, command->documentation);
	    else
		printf ("%s\t%s\n\n%s\n\n", command->name,
			command->summary, command->documentation);
	    return 0;
	}
    }

    if (strcmp (argv[0], "search-terms") == 0) {
	printf ("Help for <%s>\n\n", argv[0]);
	for (i = 0; i < ARRAY_SIZE (commands); i++) {
	    command = &commands[i];

	    if (command->arguments &&
		strstr (command->arguments, "search-terms"))
	    {
		printf ("\t%s\t%s\n",
			command->name, command->arguments);
	    }
	}
	printf ("\n");
	printf (search_terms_help);
	return 0;
    }

    fprintf (stderr,
	     "\nSorry, %s is not a known command. There's not much I can do to help.\n\n",
	     argv[0]);
    return 1;
}

/* Handle the case of "notmuch" being invoked with no command
 * argument. For now we just call notmuch_setup_command, but we plan
 * to be more clever about this in the future.
 */
static int
notmuch (void *ctx)
{
    notmuch_config_t *config;
    notmuch_bool_t is_new;
    char *db_path;
    struct stat st;

    config = notmuch_config_open (ctx, NULL, &is_new);

    /* If the user has never configured notmuch, then run
     * notmuch_setup_command which will give a nice welcome message,
     * and interactively guide the user through the configuration. */
    if (is_new) {
	notmuch_config_close (config);
	return notmuch_setup_command (ctx, 0, NULL);
    }

    /* Notmuch is already configured, but is there a database? */
    db_path = talloc_asprintf (ctx, "%s/%s",
			       notmuch_config_get_database_path (config),
			       ".notmuch");
    if (stat (db_path, &st)) {
	notmuch_config_close (config);
	if (errno != ENOENT) {
	    fprintf (stderr, "Error looking for notmuch database at %s: %s\n",
		     db_path, strerror (errno));
	    return 1;
	}
	printf ("Notmuch is configured, but there's not yet a database at\n\n\t%s\n\n",
		db_path);
	printf ("You probably want to run \"notmuch new\" now to create that database.\n\n"
		"Note that the first run of \"notmuch new\" can take a very long time\n"
		"and that the resulting database will use roughly the same amount of\n"
		"storage space as the email being indexed.\n\n");
	return 0;
    }

    printf ("Notmuch is configured and appears to have a database. Excellent!\n\n"
	    "At this point you can start exploring the functionality of notmuch by\n"
	    "using commands such as:\n\n"
	    "\tnotmuch search tag:inbox\n\n"
	    "\tnotmuch search to:\"%s\"\n\n"
	    "\tnotmuch search from:\"%s\"\n\n"
	    "\tnotmuch search subject:\"my favorite things\"\n\n"
	    "See \"notmuch help search\" for more details.\n\n"
	    "You can also use \"notmuch show\" with any of the thread IDs resulting\n"
	    "from a search. Finally, you may want to explore using a more sophisticated\n"
	    "interface to notmuch such as the emacs interface implemented in notmuch.el\n"
	    "or any other interface described at http://notmuchmail.org\n\n"
	    "And don't forget to run \"notmuch new\" whenever new mail arrives.\n\n"
	    "Have fun, and may your inbox never have much mail.\n\n",
	    notmuch_config_get_user_name (config),
	    notmuch_config_get_user_primary_email (config));

    notmuch_config_close (config);

    return 0;
}

int
main (int argc, char *argv[])
{
    void *local;
    command_t *command;
    unsigned int i;

    local = talloc_new (NULL);

    g_mime_init (0);

    if (argc == 1)
	return notmuch (local);

    if (STRNCMP_LITERAL (argv[1], "--help") == 0)
	return notmuch_help_command (NULL, 0, NULL);

    if (STRNCMP_LITERAL (argv[1], "--version") == 0) {
	printf ("notmuch version " STRINGIFY(NOTMUCH_VERSION) "\n");
	return 0;
    }

    for (i = 0; i < ARRAY_SIZE (commands); i++) {
	command = &commands[i];

	if (strcmp (argv[1], command->name) == 0)
	    return (command->function) (local, argc - 2, &argv[2]);
    }

    fprintf (stderr, "Error: Unknown command '%s' (see \"notmuch help\")\n",
	     argv[1]);

    talloc_free (local);

    return 1;
}<|MERGE_RESOLUTION|>--- conflicted
+++ resolved
@@ -293,22 +293,18 @@
       "\tsearch-terms as argument(s) then the resulting list will\n"
       "\tcontain tags only from messages that match the search-term(s).\n"
       "\n"
-<<<<<<< HEAD
       "\tIn both cases the list will be alphabetically sorted." },
-=======
-      "\t\tIn both cases the list will be alphabetically sorted." },
     { "part", notmuch_part_command,
       "--part=<num> <search-terms>",
-      "\t\tOutput a single MIME part of a message.",
-      "\t\tA single decoded MIME part, with no encoding or framing,\n"
-      "\t\tis output to stdout. The search terms must match only a single\n"
-      "\t\tmessage, otherwise this command will fail.\n"
-      "\n"
-      "\t\tThe part number should match the part \"id\" field output\n"
-      "\t\tby the \"--format=json\" option of \"notmuch show\". If the\n"
-      "\t\tmessage specified by the search terms does not include a\n"
-      "\t\tpart with the specified \"id\" there will be no output." },
->>>>>>> 2e9c7aba
+      "Output a single MIME part of a message.",
+      "\tA single decoded MIME part, with no encoding or framing,\n"
+      "\tis output to stdout. The search terms must match only a single\n"
+      "\tmessage, otherwise this command will fail.\n"
+      "\n"
+      "\tThe part number should match the part \"id\" field output\n"
+      "\tby the \"--format=json\" option of \"notmuch show\". If the\n"
+      "\tmessage specified by the search terms does not include a\n"
+      "\tpart with the specified \"id\" there will be no output." },
     { "help", notmuch_help_command,
       "[<command>]",
       "This message, or more detailed help for the named command.",
